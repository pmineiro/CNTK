--- conflicted
+++ resolved
@@ -97,7 +97,6 @@
             RefillBuffer();
         }
     }
-<<<<<<< HEAD
 }
 
 void Indexer::Build()
@@ -106,30 +105,13 @@
     {
         return;
     }
-    
+
     if (m_maxChunkSize > 0)
     {
         auto fileSize = filesize(m_file);
         m_chunks.reserve((fileSize + m_maxChunkSize - 1) / m_maxChunkSize);
 }
 
-=======
-}
-
-void Indexer::Build()
-{
-    if (!m_chunks.empty())
-    {
-        return;
-    }
-    
-    if (m_maxChunkSize > 0)
-    {
-        auto fileSize = filesize(m_file);
-        m_chunks.reserve((fileSize + m_maxChunkSize - 1) / m_maxChunkSize);
-    }
-
->>>>>>> 74d11faa
     m_chunks.push_back({});
 
     RefillBuffer(); // read the first block of data
