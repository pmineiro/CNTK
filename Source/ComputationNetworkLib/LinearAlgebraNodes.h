--- conflicted
+++ resolved
@@ -107,16 +107,6 @@
         if (Input(inputIndex)->ReducesInTimeWrt(Input(1 - inputIndex)))
             Input(1 - inputIndex)->MaskMissingValueColumnsToZero(fr);
 
-<<<<<<< HEAD
-        // TODO: would be nice to state the derivative here in a comment
-        if (inputIndex == 0)
-        {
-          inputGradient.AddElementwiseProductWithLogSumDerivativeOf(gradient, input1, input0);
-        }
-        else
-        {
-          inputGradient.AddElementwiseProductWithLogSumDerivativeOf(gradient, input0, input1);
-=======
         if (inputIndex == 0)
         {
             // d/dx (ln( exp(x) + (exp(y)) = exp(x) / (exp(x) + exp(y)) = 1 / (1 + exp(y-x)) = sigmoid(x-y)
@@ -126,7 +116,6 @@
         {
             // d/dy (ln( exp(x) + (exp(y)) = exp(y) / (exp(x) + exp(y)) = 1 / (1 + exp(x-y)) = sigmoid(y-x)
             inputGradient.AddElementwiseProductWithLogSumDerivativeOf(gradient, input0, input1);
->>>>>>> 57099286
         }
     }
 };
