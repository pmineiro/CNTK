--- conflicted
+++ resolved
@@ -35,32 +35,18 @@
   gpuName=""
   gpuMem=""
 
-<<<<<<< HEAD
   gpuNameQuery="--query-gpu=gpu_name --format=csv,noheader"
   gpuMemQuery="--query-gpu=memory.total --format=csv,noheader"
-=======
-  gpuNameQuery="--query-gpu=gpu_name --format=csv,noheader | sed -n '1p'"
-  gpuMemQuery="--query-gpu=memory.total --format=csv,noheader | sed -n '1p'"
->>>>>>> 91088e80
 
   if [ "$OS" == "Windows_NT" ]; then
     nvidiaSmiPath="/cygdrive/c/Program Files/NVIDIA Corporation/NVSMI/nvidia-smi"
     if [ -f "$nvidiaSmiPath" ]; then
-<<<<<<< HEAD
       gpuName=$("$nvidiaSmiPath" $gpuNameQuery | head -1)
       gpuMem=$("$nvidiaSmiPath" $gpuMemQuery | head -1)
     fi
   else
     gpuName=$(nvidia-smi $gpuNameQuery | head -1)
     gpuMem=$(nvidia-smi $gpuMemQuery | head -1)
-=======
-      gpuName=$("$nvidiaSmiPath" $gpuNameQuery)
-      gpuMem=$("$nvidiaSmiPath" $gpuMemQuery)
-    fi
-  else
-    gpuName=$(nvidia-smi $gpuNameQuery)
-    gpuMem=$(nvidia-smi $gpuMemQuery)
->>>>>>> 91088e80
   fi
 
   echo -e "Hardware info:
