<<<<<<< HEAD
#LyX 2.1 created this file. For more info see http://www.lyx.org/
\lyxformat 474
\begin_document
\begin_header
\textclass extbook
\begin_preamble
\usepackage{algorithm}
\usepackage{algpseudocode}  
\end_preamble
\use_default_options false
\master CNTKBook-master.lyx
\maintain_unincluded_children false
\language english
\language_package default
\inputencoding auto
\fontencoding global
\font_roman default
\font_sans default
\font_typewriter default
\font_math auto
\font_default_family default
\use_non_tex_fonts false
\font_sc false
\font_osf false
\font_sf_scale 100
\font_tt_scale 100
\graphics default
\default_output_format default
\output_sync 0
\bibtex_command default
\index_command default
\paperfontsize 11
\spacing single
\use_hyperref false
\papersize default
\use_geometry false
\use_package amsmath 1
\use_package amssymb 2
\use_package cancel 0
\use_package esint 1
\use_package mathdots 1
\use_package mathtools 0
\use_package mhchem 1
\use_package stackrel 0
\use_package stmaryrd 0
\use_package undertilde 0
\cite_engine basic
\cite_engine_type default
\biblio_style plain
\use_bibtopic false
\use_indices false
\paperorientation portrait
\suppress_date false
\justification true
\use_refstyle 0
\index Index
\shortcut idx
\color #008000
\end_index
\secnumdepth 3
\tocdepth 3
\paragraph_separation indent
\paragraph_indentation default
\quotes_language english
\papercolumns 1
\papersides 1
\paperpagestyle default
\listings_params "basicstyle={\small},breaklines=true,frame=tb"
\tracking_changes false
\output_changes false
\html_math_output 0
\html_css_as_file 0
\html_be_strict false
\end_header

\begin_body

\begin_layout Chapter
Advanced Setups in Computational Network Toolkit
\begin_inset CommandInset label
LatexCommand label
name "chap:CNTK_Adv"

\end_inset


\end_layout

\begin_layout Section
Network Definition Language
\begin_inset Index idx
status open

\begin_layout Plain Layout
Network ! Definition Language
\end_layout

\end_inset


\end_layout

\begin_layout Standard
The network description language (NDL) provides a simple yet powerful way
 to define a network in a code-like fashion.
 It contains variables, macros, and other well understood concepts and allows
 users of CNTK to define any computational network architecture they want.
 
\end_layout

\begin_layout Subsection
Basic Concepts
\begin_inset CommandInset label
LatexCommand label
name "sub:NDL-Basic-Concepts"

\end_inset


\end_layout

\begin_layout Standard
The example NDL script below describes a one-hidden-layer DNN.
\end_layout

\begin_layout Standard
\begin_inset listings
inline false
status open

\begin_layout Plain Layout

#Variables
\end_layout

\begin_layout Plain Layout

SDim=784
\end_layout

\begin_layout Plain Layout

HDim=256
\end_layout

\begin_layout Plain Layout

LDim=10
\end_layout

\begin_layout Plain Layout

\end_layout

\begin_layout Plain Layout

#Inputs
\end_layout

\begin_layout Plain Layout

features=Input(SDim)
\end_layout

\begin_layout Plain Layout

labels=Input(LDim)
\end_layout

\begin_layout Plain Layout

\end_layout

\begin_layout Plain Layout

#Parameters
\end_layout

\begin_layout Plain Layout

W0=Parameter(HDim, SDim)
\end_layout

\begin_layout Plain Layout

B0=Parameter(HDim)
\end_layout

\begin_layout Plain Layout

W1=Parameter(LDim, HDim)
\end_layout

\begin_layout Plain Layout

B1=Parameter(LDim, 1)
\end_layout

\begin_layout Plain Layout

\end_layout

\begin_layout Plain Layout

#Computation
\end_layout

\begin_layout Plain Layout

Times1=Times(W0, features)
\end_layout

\begin_layout Plain Layout

Plus1=Plus(Times1, B0)
\end_layout

\begin_layout Plain Layout

RL1=RectifiedLinear(Plus1)
\end_layout

\begin_layout Plain Layout

\end_layout

\begin_layout Plain Layout

Times2=Times(W1, RL1)
\end_layout

\begin_layout Plain Layout

Plus2=Plus(Times2, B1)
\end_layout

\begin_layout Plain Layout

\end_layout

\begin_layout Plain Layout

#Training Criterion
\end_layout

\begin_layout Plain Layout

CE=CrossEntropyWithSoftmax(labels, Plus2)
\end_layout

\begin_layout Plain Layout

\end_layout

\begin_layout Plain Layout

#Test Objective Function
\end_layout

\begin_layout Plain Layout

ErrPredict=ErrorPrediction(labels, Plus2)
\end_layout

\begin_layout Plain Layout

\end_layout

\begin_layout Plain Layout

#Special Nodes
\end_layout

\begin_layout Plain Layout

FeatureNodes=(features)
\end_layout

\begin_layout Plain Layout

LabelNodes=(labels)
\end_layout

\begin_layout Plain Layout

CriteriaNodes=(CE)
\end_layout

\begin_layout Plain Layout

EvalNodes=(ErrPredict)
\end_layout

\begin_layout Plain Layout

OutputNodes=(Plus2)
\end_layout

\end_inset


\end_layout

\begin_layout Standard
We will introduce the basic concepts such as variables, parameters, inputs,
 and training criteria using this example.
\end_layout

\begin_layout Subsubsection
Variables
\begin_inset Index idx
status open

\begin_layout Plain Layout
Variables
\end_layout

\end_inset


\end_layout

\begin_layout Standard
\begin_inset listings
inline false
status open

\begin_layout Plain Layout

SDim=784
\end_layout

\begin_layout Plain Layout

HDim=256
\end_layout

\begin_layout Plain Layout

LDim=10
\end_layout

\end_inset


\end_layout

\begin_layout Standard
The first thing you will notice are the variables: SDim, HDim and LDim.
 Variables are defined in NDL when they appear on the left of an equal sign.
 From that point on that variable name will be associated with the value
 it was assigned.
 A variable can contain a matrix or scalar value.
 Variables are immutable, and assigning new values to an existing variable
 is not supported.
\end_layout

\begin_layout Standard
Variable names may be any alphanumeric sequence that starts with a letter
 and are case-insensitive.
 Any name that is also a function (operator) name is a reserved word and
 cannot be used for a variable.
 The special node names 
\emph on
FeatureNodes, LabelNodes, CriteriaNodes, EvalNodes, OutputNodes
\emph default
 are also reserved and may not be used as variable names.
\end_layout

\begin_layout Standard
The variables SDim, HDim and LDim are set to scalar numeric values in this
 example and are used as parameters in the NDL functions.
 More specifically, SDim, HDim and LDim are the sizes of input, hidden,
 and output layers in this example and assigned the values 784, 256, and
 10, respectively.
 The input and output layer sizes are determined by the task while the hidden
 layer size can be chosen by the users depending on their needs.
\end_layout

\begin_layout Subsubsection
Inputs
\begin_inset Index idx
status open

\begin_layout Plain Layout
Input
\end_layout

\end_inset


\end_layout

\begin_layout Standard
\begin_inset listings
inline false
status open

\begin_layout Plain Layout

features=Input(SDim)
\end_layout

\begin_layout Plain Layout

labels=Input(LDim)
\end_layout

\end_inset


\end_layout

\begin_layout Standard
Inputs are used to represent input data and labels associated with the samples.
 Input is a special function.
 They are represented as InputNodes internally and are not saved as part
 of the CN model.
 In this example, the 
\emph on
features
\emph default
 input will have the dimensions of the input data (SDim), and the 
\emph on
labels
\emph default
 input will have the dimensions of the labels (LDim).
 The variables chosen here are for convenience and could be any valid variable
 name.
\end_layout

\begin_layout Subsubsection
Parameters
\begin_inset Index idx
status open

\begin_layout Plain Layout
Parameter
\end_layout

\end_inset


\end_layout

\begin_layout Standard
\begin_inset listings
inline false
status open

\begin_layout Plain Layout

B0=Parameter(HDim)
\end_layout

\begin_layout Plain Layout

W0=Parameter(HDim, SDim)
\end_layout

\begin_layout Plain Layout

W1=Parameter(LDim, HDim)
\end_layout

\begin_layout Plain Layout

B1=Parameter(LDim, 1)
\end_layout

\end_inset


\end_layout

\begin_layout Standard
Parameters are matrices that constitute the learned model upon completion
 of training.
 They are represented as LearnableParameterNodes internally and are saved
 as part of the CN model.
 The model parameters transform the input data into the desired output data
 and are updated as part of the learning process.
 
\end_layout

\begin_layout Standard
In this example.
 CNTK will train W0 and W1 the weight matrices, and B0 and B1 the bias matrices.
 Parameter matrices are always represented as two-dimensional matrices internall
y.
 If only one dimension is given the other dimension is assumed to be 1.
 By default parameters are initialized with uniform random numbers between
 -0.5 and 0.5, but other options exist (see Section 
\begin_inset CommandInset ref
LatexCommand ref
reference "sub:NDL-Functions"

\end_inset

).
\end_layout

\begin_layout Subsubsection
Functions
\begin_inset Index idx
status open

\begin_layout Plain Layout
Functions
\end_layout

\end_inset


\end_layout

\begin_layout Standard
\begin_inset listings
inline false
status open

\begin_layout Plain Layout

Times1=Times(W0, features)
\end_layout

\begin_layout Plain Layout

Plus1=Plus(Times1, B0)
\end_layout

\begin_layout Plain Layout

RL1=RectifiedLinear(Plus1)
\end_layout

\end_inset


\end_layout

\begin_layout Standard
Functions describe computation steps.
 Functions are called using a syntax similar to most programming languages.
 The function name is followed by parenthesis which contains the comma separated
 parameter list.
 Each function returns a single value, which is identified by a variable.
 The complete list of functions can be found in Section 
\begin_inset CommandInset ref
LatexCommand ref
reference "sub:NDL-Functions"

\end_inset

.
\end_layout

\begin_layout Standard
The hidden layer in this example involves three computation steps: It first
 gets the product of the weight matrix W0 and the features matrix; then
 gets the excitation by adding the product to the bias; and finally applies
 the activation function, in this case RectifiedLinear(), to the excitation.
 Internally the operators Times(), Plus() and RectifiedLinear() are represented
 as computation nodes TimesNode, PlusNode, and RectifiedLinearNode, respectively.
 These Computation nodes are saved as part of the CN model but their values
 are not.
\end_layout

\begin_layout Subsubsection
Training
\begin_inset Index idx
status open

\begin_layout Plain Layout
Training Criteria
\end_layout

\end_inset

 and Testing Criteria
\begin_inset Index idx
status open

\begin_layout Plain Layout
Testing Criteria
\end_layout

\end_inset


\end_layout

\begin_layout Standard
\begin_inset listings
inline false
status open

\begin_layout Plain Layout

#Training Criterion
\end_layout

\begin_layout Plain Layout

CE=CrossEntropyWithSoftmax(labels, Plus2)
\end_layout

\begin_layout Plain Layout

\end_layout

\begin_layout Plain Layout

#Test Objective Function
\end_layout

\begin_layout Plain Layout

ErrPredict=ErrorPrediction(labels, Plus2)
\end_layout

\end_inset

Each CN can have multiple root nodes used for different purposes.
 In this example, the training and testing criteria are different.
 We use the operator CrossEntropyWithSoftmax
\begin_inset Index idx
status open

\begin_layout Plain Layout
CrossEntropyWithSoftmax
\end_layout

\end_inset

() to compute the training criterion and the operator ErrorPrediction
\begin_inset Index idx
status open

\begin_layout Plain Layout
ErrorPrediction
\end_layout

\end_inset

() to compute the testing criterion.
 These operators are internally represented as computation nodes CrossEntropyWit
hSoftmaxNode and ErrorPredictionNode with names CE and ErrPredict, respectively.
\end_layout

\begin_layout Subsubsection
Special Nodes
\begin_inset Index idx
status open

\begin_layout Plain Layout
Special Nodes
\end_layout

\end_inset


\end_layout

\begin_layout Standard
\begin_inset listings
inline false
status open

\begin_layout Plain Layout

FeatureNodes=(features)
\end_layout

\begin_layout Plain Layout

LabelNodes=(labels)
\end_layout

\begin_layout Plain Layout

CriteriaNodes=(CE)
\end_layout

\begin_layout Plain Layout

EvalNodes=(ErrPredict)
\end_layout

\begin_layout Plain Layout

OutputNodes=(Plus2)
\end_layout

\begin_layout Plain Layout

NodesReqMultiSeqHandling=(CE)
\end_layout

\end_inset

After defining the network, it’s important to let CNTK know what the special
 nodes are in the network.
 For example, CNTK needs to know which input nodes are features and labels.
 It also needs to know the default output nodes, evaluation nodes and training
 criteria nodes.
 Note here the specification of the nodes that require special handling
 (NodesReqMultiSeqHandling) when the network is evalauted or trained with
 multiple sequences, e.g., when the network itself is an RNN or the model
 is trained with the sequence-level criterion.
 Since in these cases multiple sequences will be stitched together to improve
 the speed and special handling is needed for, e.g., the criterion node, to
 reset the RNN states at the right time and to mask out the samples when
 the features/labels are missing.
 CNTK supports multiple inputs and outputs which can be represented by comma
 separated variable names surrounded by parentheses.
\end_layout

\begin_layout Standard
These special nodes can be specified in two different ways, the node arrays,
 or by use of special tags we will discuss later.
 If both methods are used the values are combined.
\end_layout

\begin_layout Subsubsection
Comments
\begin_inset Index idx
status open

\begin_layout Plain Layout
Comments
\end_layout

\end_inset

:
\end_layout

\begin_layout Standard
 to be interpreted as a comment.
 The following are valid comments:
\end_layout

\begin_layout Standard
\begin_inset listings
inline false
status open

\begin_layout Plain Layout

#Test Objective Function
\end_layout

\begin_layout Plain Layout

ErrPredict=ErrorPrediction(labels, Plus2) # classification error
\end_layout

\begin_layout Plain Layout

\end_layout

\begin_layout Plain Layout

# the following variable is set to infinity and 
\end_layout

\begin_layout Plain Layout

# the # in 1#INF is not interpreted as a comment marker
\end_layout

\begin_layout Plain Layout

var = 1#INF
\end_layout

\end_inset


\end_layout

\begin_layout Subsection
Macros
\begin_inset Index idx
status open

\begin_layout Plain Layout
Macros
\end_layout

\end_inset


\end_layout

\begin_layout Standard
While creating a network using the syntax shown above is not all that difficult,
 it can get wordy when creating deep neural networks with many layers.
 To alleviate this problem, common definitions can be combined into macros.
 
\end_layout

\begin_layout Subsubsection
Defining Macros
\begin_inset Index idx
status open

\begin_layout Plain Layout
Defining Macros
\end_layout

\end_inset


\end_layout

\begin_layout Standard
Macros can be defined as a one line function, or as a block of code.
 For example, the single-line macro
\end_layout

\begin_layout Standard
\begin_inset listings
inline false
status open

\begin_layout Plain Layout

RFF(x1, w1, b1)=RectifiedLinear(Plus(Times(w1,x1),b1))
\end_layout

\end_inset

defines the three steps involved in the hidden layer computation in the
 previous section, all in one line.
 When the functions calls are nested they will be evaluated from the innermost
 nested function call to the outermost.
\end_layout

\begin_layout Standard
A macro can also be defined as a block of code, for example
\end_layout

\begin_layout Standard
\begin_inset listings
inline false
status open

\begin_layout Plain Layout

FF(X1, W1, B1)
\end_layout

\begin_layout Plain Layout

{
\end_layout

\begin_layout Plain Layout

  T=Times(W1,X1)
\end_layout

\begin_layout Plain Layout

  FF=Plus(T, B1)
\end_layout

\begin_layout Plain Layout

}
\end_layout

\end_inset

defines the feed forward computation without the activation function.
 It shows an alternate format of a macro.
 Semicolons are not required, but can be used if desired.
 The variables and parameters used inside the macros are local to the macro
 but are accessible externally with dot operators we will discuss later.
 The return value of a macro is defined by a local macro variable that has
 the same name as the macro.
 In this case the FF() macro's return value is the FF local variable.
 If no variable matches, the last variable in the macro will be returned.
\end_layout

\begin_layout Standard
The macro 
\end_layout

\begin_layout Standard
\begin_inset listings
inline false
status open

\begin_layout Plain Layout

BFF(in, rows, cols)
\end_layout

\begin_layout Plain Layout

{
\end_layout

\begin_layout Plain Layout

  B=Parameter(rows)
\end_layout

\begin_layout Plain Layout

  W=Parameter(rows, cols)
\end_layout

\begin_layout Plain Layout

  BFF = FF(in, w, b)
\end_layout

\begin_layout Plain Layout

}
\end_layout

\end_inset

shows how parameters are declared within a macro.
 As in this example, a macro may call another macro.
 However recursion (i.e., calling itself) is not supported.
\end_layout

\begin_layout Standard
The macro
\end_layout

\begin_layout Standard
\begin_inset listings
inline false
status open

\begin_layout Plain Layout

RBFF(input,rowCount,colCount)
\end_layout

\begin_layout Plain Layout

{
\end_layout

\begin_layout Plain Layout

  F = BFF(input, rowCount, colCount);
\end_layout

\begin_layout Plain Layout

  RBFF = RectifiedLinear(F);
\end_layout

\begin_layout Plain Layout

}
\end_layout

\begin_layout Plain Layout

\end_layout

\end_inset

calls the previous macro and adds the RectifiedLinear() activation function.
 The macro
\end_layout

\begin_layout Standard
\begin_inset listings
inline false
status open

\begin_layout Plain Layout

SMBFF(x,r,c, labels)
\end_layout

\begin_layout Plain Layout

{
\end_layout

\begin_layout Plain Layout

  F = BFF(x,r,c);
\end_layout

\begin_layout Plain Layout

  SM = CrossEntropyWithSoftmax(labels, F)
\end_layout

\begin_layout Plain Layout

}
\end_layout

\end_inset

computes the output layer value and the cross entropy training criterion.
 Since no variable matches the name of the macro, the last variable defined
 in the macro, SM in this case, is used as a return value.
\end_layout

\begin_layout Subsubsection
Using Macros
\begin_inset Index idx
status open

\begin_layout Plain Layout
Using Macros
\end_layout

\end_inset


\end_layout

\begin_layout Standard
The following example uses the macros defined above.
 It describes the same one-hidden-layer network discussed in Section 
\begin_inset CommandInset ref
LatexCommand ref
reference "sub:NDL-Basic-Concepts"

\end_inset

 but is much simpler and easier to understand because of the use of macros.
 One new feature shown in this network definition is the access to macro-region
 variables.
 ErrorPrediction() needs to access an intermediate result from SMBFF before
 the CrossEntropyWithSoftmax() is applied.
 Although the needed variable is local to the macro, it can be accessed
 via the 
\emph on
dot
\emph default
 syntax.
 The return value of the macro is CE, so CE.F can be used to access the local
 variable F defined in the macro.
  This does requires the user to know the names used in the macro, so having
 all macro definitions available is important.
 In the single line version of macros, there are no user defined variable
 names, so this feature cannot be used.
 Since macros can be nested, dot names can be several layers deep if necessary.
\end_layout

\begin_layout Standard
\begin_inset listings
inline false
status open

\begin_layout Plain Layout

# Sample, Hidden, and Label dimensions
\end_layout

\begin_layout Plain Layout

SDim=784
\end_layout

\begin_layout Plain Layout

HDim=256
\end_layout

\begin_layout Plain Layout

LDim=10
\end_layout

\begin_layout Plain Layout

\end_layout

\begin_layout Plain Layout

#Inputs
\end_layout

\begin_layout Plain Layout

features=Input(SDim)
\end_layout

\begin_layout Plain Layout

labels=Input(LDim)
\end_layout

\begin_layout Plain Layout

\end_layout

\begin_layout Plain Layout

# Layer operations
\end_layout

\begin_layout Plain Layout

L1 = RBFF(features, HDim, SDim)
\end_layout

\begin_layout Plain Layout

CE = SMBFF(L1, LDim, HDim, labels)
\end_layout

\begin_layout Plain Layout

Err=ErrorPrediction(labels, CE.F)
\end_layout

\end_inset


\end_layout

\begin_layout Subsection
Optional Parameters
\begin_inset Index idx
status open

\begin_layout Plain Layout
Optional Parameters
\end_layout

\end_inset


\begin_inset Index idx
status open

\begin_layout Plain Layout
Parameter ! Optional
\end_layout

\end_inset


\end_layout

\begin_layout Standard
Optional Parameters are a feature that allows additional parameters to be
 specified to a function.
 While optional parameters can be specified for any function or macro, they
 are limited to constant values.
 In addition, the underlying function must support the passed optional parameter
s, or there is no effect on the network.
 When optional parameters are used on a macro, the macro must define local
 variables that match the optional parameter name and value.
\end_layout

\begin_layout Subsubsection
\begin_inset Index idx
status open

\begin_layout Plain Layout
Parameter ! initialization
\end_layout

\end_inset

Parameter initialization
\end_layout

\begin_layout Standard
One common use of these optional parameters is to define how parameters
 will be initialized.
 In the example
\end_layout

\begin_layout Standard
\begin_inset listings
inline false
status open

\begin_layout Plain Layout

B0=Parameter(HDim, init=zero)
\end_layout

\begin_layout Plain Layout

W0=Parameter(HDim, SDim, init=uniform)
\end_layout

\end_inset

the Bias matrix will be zero initialized, and the weight matrix will be
 initialized with uniform random numbers.
 Please consult Section 
\begin_inset CommandInset ref
LatexCommand ref
reference "sub:NDL-Functions"

\end_inset

 to find which functions accept optional parameters
\end_layout

\begin_layout Subsubsection
Tagging special values
\begin_inset Index idx
status open

\begin_layout Plain Layout
Parameter ! special values
\end_layout

\end_inset


\begin_inset Index idx
status open

\begin_layout Plain Layout
Tagging special values
\end_layout

\end_inset


\end_layout

\begin_layout Standard
As an alternate to providing an array of special nodes that are used as
 features, labels, criteria, etc, optional parameters can be used.
 So instead of using
\end_layout

\begin_layout Standard
\begin_inset listings
inline false
status open

\begin_layout Plain Layout

FeatureNodes=(features)
\end_layout

\begin_layout Plain Layout

LabelNodes=(labels)
\end_layout

\begin_layout Plain Layout

CriteriaNodes=(CE)
\end_layout

\begin_layout Plain Layout

EvalNodes=(ErrPredict)
\end_layout

\begin_layout Plain Layout

NodesReqMultiSeqHandling=(CE)
\end_layout

\end_inset

we can tag these nodes as they are defined.
\end_layout

\begin_layout Standard
\begin_inset listings
inline false
status open

\begin_layout Plain Layout

features=Input(SDim, tag=feature)
\end_layout

\begin_layout Plain Layout

labels=Input(LDim, tag=label)
\end_layout

\begin_layout Plain Layout

CE = SMBFF(L3, LDim, HDim, labels, tag=Criteria)
\end_layout

\begin_layout Plain Layout

Err=ErrorPrediction(labels, CE.F, tag=Eval)
\end_layout

\begin_layout Plain Layout

CE = SMBFF(L3, LDim, HDim, labels, tag=MultiSeq)
\end_layout

\end_inset


\end_layout

\begin_layout Standard
The acceptable tag names correspond to the special node types and are as
 follows:
\end_layout

\begin_layout Itemize

\emph on
feature
\emph default
: feature input.
\end_layout

\begin_layout Itemize

\emph on
label
\family roman
\series medium
\shape up
\size normal
\emph off
\bar no
\strikeout off
\uuline off
\uwave off
\noun off
\color none
: label input
\end_layout

\begin_layout Itemize

\emph on
criteria
\family roman
\series medium
\shape up
\size normal
\emph off
\bar no
\strikeout off
\uuline off
\uwave off
\noun off
\color none
: training criteria 
\end_layout

\begin_layout Itemize

\emph on
eval
\family roman
\series medium
\shape up
\size normal
\emph off
\bar no
\strikeout off
\uuline off
\uwave off
\noun off
\color none
: evaluation node
\end_layout

\begin_layout Itemize

\emph on
output
\family roman
\series medium
\shape up
\size normal
\emph off
\bar no
\strikeout off
\uuline off
\uwave off
\noun off
\color none
: output node
\end_layout

\begin_layout Subsection
NDL Functions
\begin_inset Index idx
status open

\begin_layout Plain Layout
NDL ! Functions
\end_layout

\end_inset


\begin_inset CommandInset label
LatexCommand label
name "sub:NDL-Functions"

\end_inset


\end_layout

\begin_layout Standard
This section describe the currently implemented NDL functions (operators).
 These operations are implemented as computation nodes internally and are
 discussed in Chapter 
\begin_inset CommandInset ref
LatexCommand ref
reference "chap:CN"

\end_inset

.
 As CNTK is expanded, additional functions become available.
 In the following discussion, 
\emph on
ordered optional
\emph default
 parameters are operational parameters that are identified by the position
 of the parameter in the argument list, and named optional parameters are
 optional parameters that are specified by an augment name.
 For example, if cols is an ordered optional parameter in 
\end_layout

\begin_layout Standard
\begin_inset listings
inline false
status open

\begin_layout Plain Layout

Function(rows, [cols=1])
\end_layout

\end_inset

we can use 
\end_layout

\begin_layout Standard
\begin_inset listings
inline false
status open

\begin_layout Plain Layout

Function(rowsValue, colsValue)
\end_layout

\end_inset

to specify the cols value.
 If cols is a named optional parameter, we need to call the function as
\end_layout

\begin_layout Standard
\begin_inset listings
inline false
status open

\begin_layout Plain Layout

Function(rowsValue, cols=colsValue)
\end_layout

\end_inset

instead.
\end_layout

\begin_layout Subsubsection
InputValue
\begin_inset Index idx
status open

\begin_layout Plain Layout
InputValue
\end_layout

\end_inset

 or Input
\begin_inset Index idx
status open

\begin_layout Plain Layout
Input
\end_layout

\end_inset

 
\end_layout

\begin_layout Standard
Defines input data for the network.
 Inputs are read from a datasource.The datasource information is specified
 in the configuration file separately, allowing the same network to be used
 with multiple datasets easily.
 The syntax is 
\end_layout

\begin_layout Standard
\begin_inset listings
inline false
status open

\begin_layout Plain Layout

InputValue(rows, [cols=1], {tag=feature|label})
\end_layout

\begin_layout Plain Layout

Input(rows, [cols=1], {tag=feature|label})  #deprecated
\end_layout

\end_inset


\end_layout

\begin_layout Itemize
rows - row dimension of the data.
\end_layout

\begin_layout Itemize
cols - [ordered optional] column dimension of the data, default to 1.
 Each column is considered as a sample in CNTK.
 Default value is often used since the actual value may be determined by
 the minibatch size.
\end_layout

\begin_layout Itemize
tag - [named optional] tag for the inputs to indicate the intended usage.
 It can be either feature or label.
\end_layout

\begin_layout Subsubsection
ImageInput
\begin_inset Index idx
status open

\begin_layout Plain Layout
ImageInput
\end_layout

\end_inset

 or Image
\begin_inset Index idx
status open

\begin_layout Plain Layout
Image
\end_layout

\end_inset


\end_layout

\begin_layout Standard
Defines the three-dimensional (channel_id, img_row, img_col) image input
 data stored in column-major for the network.
 ImageInputs are read from a datasource which is specified in the configuration
 file separately, allowing the same network to be used with multiple datasets
 easily.
 The syntax is 
\end_layout

\begin_layout Standard
\begin_inset listings
inline false
status open

\begin_layout Plain Layout

ImageInput(width, height, channels, [numImages=1], 
\end_layout

\begin_layout Plain Layout

          {tag=feature|label})
\end_layout

\begin_layout Plain Layout

Image(width, height, channels, [numImages=1], 
\end_layout

\begin_layout Plain Layout

          {tag=feature|label}) #deprecated
\end_layout

\end_inset


\end_layout

\begin_layout Itemize
width - width of the image data.
\end_layout

\begin_layout Itemize
height  - height of the image data.
\end_layout

\begin_layout Itemize
channels - number of channels in the image data (i.e.
 RGB would have 3 channels)
\end_layout

\begin_layout Itemize
numImages - [ordered optional] number of images, defaults to 1.
 Each image is stored as a column vector with size 
\begin_inset Formula $width\times height\times channels$
\end_inset

.
 
\end_layout

\begin_layout Itemize
tag - [named optional] tag for the inputs to indicate the intended usage.
 It can be either feature or label.
\end_layout

\begin_layout Standard
CNTK uses column-major (similar to matlab) to store the matrices.
 Each image is represented as a column vector internally and should be stored
 as [channel_id, img_row, img_col].
\end_layout

\begin_layout Subsubsection
LearnableParameter
\begin_inset Index idx
status open

\begin_layout Plain Layout
LearnableParameter
\end_layout

\end_inset

 or Parameter
\begin_inset Index idx
status open

\begin_layout Plain Layout
Parameter
\end_layout

\end_inset


\end_layout

\begin_layout Standard
Defines a parameter in the network that will be trained and stored as part
 of the model.
 Normally used for weight and bias matrices/vectors.
 These two function names mean the same thing but Parameter is a shorter
 name.
 The syntax is
\end_layout

\begin_layout Standard
\begin_inset listings
inline false
status open

\begin_layout Plain Layout

LearnableParameter(row, [cols=1], 
\end_layout

\begin_layout Plain Layout

         {computeGradient=true|false, 
\end_layout

\begin_layout Plain Layout

         init=fixedValue|Uniform|Gaussian|fromFile, 
\end_layout

\begin_layout Plain Layout

         value=0, initValueScale=number})
\end_layout

\begin_layout Plain Layout

Parameter(row, [cols=1], {needGradient=true|false, 
\end_layout

\begin_layout Plain Layout

          init=fixedValue|Uniform|Gaussian|fromFile, 
\end_layout

\begin_layout Plain Layout

          value=0, initValueScale=number}) #deprecated
\end_layout

\end_inset


\end_layout

\begin_layout Itemize
rows - number of rows in the parameter.
\end_layout

\begin_layout Itemize
cols - [ordered optional] number of columns in the parameter, defaults to
 1.
 
\end_layout

\begin_layout Itemize
needGradient- [named optional] determines whether the parameter should be
 updated by the training algorithm.
 Defaults is true.
\end_layout

\begin_layout Itemize
init - [named optional] parameter initialization method.
 
\end_layout

\begin_deeper
\begin_layout Itemize
fixedValue- initialize all the values in the parameter with a fixed value
 determined by the optional value argument.
\end_layout

\begin_layout Itemize
fromFile - No initialization is required, should only be used if the network
 will be initializing it in some other way
\end_layout

\begin_layout Itemize
Uniform - Initializes the parameter matrix with uniform random numbers in
 the range of 
\begin_inset Formula $\left[-0.05\times initValueScale,0.05\times initValueScale\right]$
\end_inset


\end_layout

\begin_layout Itemize
Gaussian - Initializes the parameter matrix with Gaussian random numbers
 with zero mean and standard deviation of 
\begin_inset Formula $0.2\times initValueScale/\sqrt{cols}$
\end_inset


\end_layout

\end_deeper
\begin_layout Itemize
initValueScale - [named optional] scale the range of the random numbers
 used for initialization.
 Only meaningful when Uniform or Gaussian is used as a init method.
 Default is 1.
 
\end_layout

\begin_layout Itemize
value - [named optional] the initial value of all the parameters when the
 initialization method is set to fixedValue.
 Default is 0.
\end_layout

\begin_layout Subsubsection
Constant
\begin_inset Index idx
status open

\begin_layout Plain Layout
Constant
\end_layout

\end_inset

 or Const
\begin_inset Index idx
status open

\begin_layout Plain Layout
Const
\end_layout

\end_inset


\end_layout

\begin_layout Standard
Defines a constant parameter (i.e., will not change during the training process)
 that will be saved as part of the model.
 The syntax is 
\end_layout

\begin_layout Standard
\begin_inset listings
inline false
status open

\begin_layout Plain Layout

Constant(value, [rows=1, cols=1])
\end_layout

\begin_layout Plain Layout

Const(value, [rows=1, cols=1])  #deprecated
\end_layout

\end_inset


\end_layout

\begin_layout Itemize
value - the value of the constant.
\end_layout

\begin_layout Itemize
rows - [ordered optional] row dimension of the data, default to 1.
\end_layout

\begin_layout Itemize
cols - [ordered optional] column dimension of the data, default to 1.
 
\end_layout

\begin_layout Subsubsection
RectifiedLinear
\begin_inset Index idx
status open

\begin_layout Plain Layout
RectifiedLinear
\end_layout

\end_inset

 or ReLU
\begin_inset Index idx
status open

\begin_layout Plain Layout
ReLU
\end_layout

\end_inset

, Sigmoid
\begin_inset Index idx
status open

\begin_layout Plain Layout
Sigmoid
\end_layout

\end_inset

, Tanh
\begin_inset Index idx
status open

\begin_layout Plain Layout
Tanh
\end_layout

\end_inset

, Log
\begin_inset Index idx
status open

\begin_layout Plain Layout
Log
\end_layout

\end_inset


\end_layout

\begin_layout Standard
Apply the rectified linear function (RectifiedLinear or ReLU), Sigmoid function
 (Sigmoid), hyperbolic tangent (Tanh), or natural logarithm (Log) to each
 element of the input matrix.
 The resulting matrix has the same dimension as that of the input matrix.
 The syntax is
\end_layout

\begin_layout Standard
\begin_inset listings
inline false
status open

\begin_layout Plain Layout

RectifiedLinear(m)
\end_layout

\begin_layout Plain Layout

ReLU(m) #deprecated
\end_layout

\begin_layout Plain Layout

Sigmoid(m)
\end_layout

\begin_layout Plain Layout

Tanh(m)
\end_layout

\begin_layout Plain Layout

Log(m)
\end_layout

\end_inset


\end_layout

\begin_layout Itemize
m - input matrix.
 Can be any matrix except when it's input to the log function under which
 condition each element must be positive (otherwise exception will be thrown).
 
\end_layout

\begin_layout Subsubsection
Softmax
\begin_inset Index idx
status open

\begin_layout Plain Layout
Softmax
\end_layout

\end_inset


\end_layout

\begin_layout Standard
Compute the softmax of the input matrix for each column.
 The resulting matrix has the same dimensions as that of the input matrix.
 The syntax is
\end_layout

\begin_layout Standard
\begin_inset listings
inline false
status open

\begin_layout Plain Layout

Softmax(m)
\end_layout

\end_inset


\end_layout

\begin_layout Itemize
m - input matrix.
 
\end_layout

\begin_layout Subsubsection
LogSoftmax
\begin_inset Index idx
status open

\begin_layout Plain Layout
LogSoftmax
\end_layout

\end_inset


\end_layout

\begin_layout Standard
Compute the log of softmax of the input matrix for each column.
 The resulting matrix has the same dimensions as that of the input matrix.
 The syntax is
\end_layout

\begin_layout Standard
\begin_inset listings
inline false
status open

\begin_layout Plain Layout

LogSoftmax(m)
\end_layout

\end_inset


\end_layout

\begin_layout Itemize
m - input matrix.
 
\end_layout

\begin_layout Subsubsection
SumElements
\begin_inset Index idx
status open

\begin_layout Plain Layout
SumElements
\end_layout

\end_inset


\end_layout

\begin_layout Standard
Calculate the sum of all elements in the input matrix.
 The result is a scalar (or one by one matrix).
 The syntax is
\end_layout

\begin_layout Standard
\begin_inset listings
inline false
status open

\begin_layout Plain Layout

SumElements(m)
\end_layout

\end_inset


\end_layout

\begin_layout Itemize
m - input matrix 
\end_layout

\begin_layout Subsubsection
Negate
\begin_inset Index idx
status open

\begin_layout Plain Layout
Negate
\end_layout

\end_inset


\end_layout

\begin_layout Standard
Negate each element of the matrix.
 The resulting matrix has the same dimension as that of the input matrix.
 The syntax is
\end_layout

\begin_layout Standard
\begin_inset listings
inline false
status open

\begin_layout Plain Layout

Negate(m)
\end_layout

\end_inset


\end_layout

\begin_layout Itemize
m - input matrix.
\end_layout

\begin_layout Subsubsection
RowSlice
\begin_inset Index idx
status open

\begin_layout Plain Layout
RowSlice
\end_layout

\end_inset


\end_layout

\begin_layout Standard
Select a row slice from the input matrix for all columns (samples).
 The resulting matrix is a numRows by m.cols matrix.
 This function is often used to extract a portion of the input.
 The syntax is
\end_layout

\begin_layout Standard
\begin_inset listings
inline false
status open

\begin_layout Plain Layout

RowSlicete(startRow, numRows, m)
\end_layout

\end_inset


\end_layout

\begin_layout Itemize
m - input matrix.
\end_layout

\begin_layout Itemize
startRow - the start row to get a slice
\end_layout

\begin_layout Itemize
numRows - the number of rows to get
\end_layout

\begin_layout Subsubsection
RowStack
\begin_inset Index idx
status open

\begin_layout Plain Layout
RowStack
\end_layout

\end_inset


\end_layout

\begin_layout Standard
Concatnate rows of input matrices to form a bigger matrix.
 The resulting matrix is a sumof(rows) by m1.cols matrix.
 It supports variable-length input.
 The syntax is
\end_layout

\begin_layout Standard
\begin_inset listings
inline false
status open

\begin_layout Plain Layout

RowStack(m1, m2, ...)
\end_layout

\end_inset


\end_layout

\begin_layout Itemize
m1, m2 - input matrices.
 can be any number of input matrices.
\end_layout

\begin_layout Subsubsection
Scale
\begin_inset Index idx
status open

\begin_layout Plain Layout
Scale
\end_layout

\end_inset


\end_layout

\begin_layout Standard
Scale each element in the input matrix by a scalar value.
 The resulting matrix has the same dimension as that of the input matrix.
 The syntax is
\end_layout

\begin_layout Standard
\begin_inset listings
inline false
status open

\begin_layout Plain Layout

Scale(scaleFactor, m)
\end_layout

\end_inset


\end_layout

\begin_layout Itemize
scaleFactor - floating point scalar scale factor
\end_layout

\begin_layout Itemize
m - input matrix 
\end_layout

\begin_layout Subsubsection
Times
\begin_inset Index idx
status open

\begin_layout Plain Layout
Times
\end_layout

\end_inset


\end_layout

\begin_layout Standard
Calculate the product of two matrices.
 The resulting matrix has a size of m1.rows by m2.cols.
 The syntax is
\end_layout

\begin_layout Standard
\begin_inset listings
inline false
status open

\begin_layout Plain Layout

Times(m1, m2)
\end_layout

\end_inset


\end_layout

\begin_layout Itemize
m1, m2 - input matrices.
 The m1.cols must equal m2.rows.
\end_layout

\begin_layout Subsubsection
DiagTimes
\begin_inset Index idx
status open

\begin_layout Plain Layout
DiagTimes
\end_layout

\end_inset


\end_layout

\begin_layout Standard
Calculate the product of two matrices in which the first matrix is a diagonal
 matrix whose diagonal values are represented as a vector.
 The resulting matrix is m1.rows by m2.cols.
 The syntax is
\end_layout

\begin_layout Standard
\begin_inset listings
inline false
status open

\begin_layout Plain Layout

DiagTimes(m1, m2)
\end_layout

\end_inset


\end_layout

\begin_layout Itemize
m1 - the diagonal matrix whose diagonal values are represented as a vector
 of size m2.rows by one.
\end_layout

\begin_layout Itemize
m2 - a normal input matrix.
 m1.rows must equal m2.rows.
\end_layout

\begin_layout Subsubsection
Plus
\begin_inset Index idx
status open

\begin_layout Plain Layout
Plus
\end_layout

\end_inset

, Minus
\begin_inset Index idx
status open

\begin_layout Plain Layout
Minus
\end_layout

\end_inset

, ElementTimes
\begin_inset Index idx
status open

\begin_layout Plain Layout
ElementTimes
\end_layout

\end_inset


\end_layout

\begin_layout Standard
Calculate the sum (Plus), difference (Minus), or element-wise product (ElementTi
mes) of two matrices.
 The resulting matrices have the same dimension as that of the input matrices.
 The syntax is
\end_layout

\begin_layout Standard
\begin_inset listings
inline false
status open

\begin_layout Plain Layout

Plus(m1, m2)
\end_layout

\begin_layout Plain Layout

Minus(m1, m2)
\end_layout

\begin_layout Plain Layout

ElementTimes(m1, m2)
\end_layout

\end_inset


\end_layout

\begin_layout Itemize
m1, m2 - input matrices.
 Must be the same dimensions.
\end_layout

\begin_layout Subsubsection
KhatriRaoProduct
\begin_inset Index idx
status open

\begin_layout Plain Layout
KhatriRaoProduct
\end_layout

\end_inset

 or ColumnwiseCrossProduct
\begin_inset Index idx
status open

\begin_layout Plain Layout
ColumnwiseCrossProduct
\end_layout

\end_inset


\end_layout

\begin_layout Standard
Compute the cross product of each column of two input matrices.
 These two functions mean the same thing but ColumnwiseCrossProduct is easier
 to understand for most people.
 The resulting matrix is a (m1.rows times m2.rows) by m1.cols matrix.
 The syntax is
\end_layout

\begin_layout Standard
\begin_inset listings
inline false
status open

\begin_layout Plain Layout

KhatriRaoProduct(m1, m2)
\end_layout

\begin_layout Plain Layout

ColumnwiseCrossProduct(m1, m2) #deprecated
\end_layout

\end_inset


\end_layout

\begin_layout Itemize
m1, m2 - input matrices.
 The matrices should have same columns.
\end_layout

\begin_layout Subsubsection
GMMLogLikelihood
\begin_inset Index idx
status open

\begin_layout Plain Layout
GMMLogLikelihood
\end_layout

\end_inset

 or GMMLL
\begin_inset Index idx
status open

\begin_layout Plain Layout
GMMLL
\end_layout

\end_inset


\end_layout

\begin_layout Standard
Compute the Gaussian mixture model log likelihood of feature values given
 the unnormalized Gaussian mixture weights (i.e., priors), Gaussian means
 and log standard deviation.
 The resulting matrix is a 1 by FeatureValues.cols matrix.
 This node can be used in generative models to implement normal Gaussian
 mixture models or mixture density network.
 The syntax is
\end_layout

\begin_layout Standard
\begin_inset listings
inline false
status open

\begin_layout Plain Layout

GMMLogLikelihood(UnnormedPrior, Means, LogStddev, FeatureValues)
\end_layout

\begin_layout Plain Layout

GMMLL(UnnormedPrior, Means, LogStddev, FeatureValues) #deprecated
\end_layout

\end_inset


\end_layout

\begin_layout Itemize
UnnormedPrior- unnormalized Gaussian mixture weights (or prior).
 The actual prior is the softmax of UnnormedPrior to make sure each prior
 is non-negative and all priors sum to 1.
 UnnormedPrior.rows equals to the number of Gaussian components.
 
\end_layout

\begin_layout Itemize
Means - the mean vectors of all the Gaussian components.
 Means.rows equals to the number of Gaussian components times feature size.
\end_layout

\begin_layout Itemize
LogStddev - the log of the standard deviation for each Gaussian component.
 All dimensions share the same LogStddev.
 The actual standard deviation is the exponential of LogStddev to make sure
 it's positive.
 LogStddev.rows equals to the number of Gaussian components.
\end_layout

\begin_layout Itemize
FeatureValues - the feature values on which to compute the log likelihood.
 
\end_layout

\begin_layout Standard
Note, UnnormedPrior, Means and LogStddev should have the same number of
 columns which should be either 1 or the same as the columns in FeatureValues.
\end_layout

\begin_layout Subsubsection
SquareError
\begin_inset Index idx
status open

\begin_layout Plain Layout
SquareError
\end_layout

\end_inset

 or SE
\begin_inset Index idx
status open

\begin_layout Plain Layout
SE
\end_layout

\end_inset


\end_layout

\begin_layout Standard
Compute the sum of the squared difference between elements in the two input
 matrices.
 The result is a scalar (i.e., one by one matrix).
 This is often used as a training criterion node.
 The syntax is
\end_layout

\begin_layout Standard
\begin_inset listings
inline false
status open

\begin_layout Plain Layout

SquareError(m1, m2)
\end_layout

\begin_layout Plain Layout

SE(m1, m2) #deprecated
\end_layout

\end_inset


\end_layout

\begin_layout Itemize
m1, m2 - input matrices.
 Must have the same dimensions.
\end_layout

\begin_layout Subsubsection
CrossEntropyWithSoftmax
\begin_inset Index idx
status open

\begin_layout Plain Layout
CrossEntropyWithSoftmax
\end_layout

\end_inset

 or CEWithSM
\begin_inset Index idx
status open

\begin_layout Plain Layout
CEWithSM
\end_layout

\end_inset


\end_layout

\begin_layout Standard
Compute the softmax for each column of the input matrix, compare the result
 against the ground truth labels and compute sum of the cross entropy value
 for all the columns (i.e., samples).
 The result is a scalar (i.e., one by one matrix).
 This is often used as a training criterion node.
 The syntax is
\end_layout

\begin_layout Standard
\begin_inset listings
inline false
status open

\begin_layout Plain Layout

CrossEntropyWithSoftmax(labels, matrix)
\end_layout

\begin_layout Plain Layout

CEWithSM(labels, matrix) #deprecated
\end_layout

\end_inset


\end_layout

\begin_layout Itemize
labels - the ground truth labels
\end_layout

\begin_layout Itemize
matrix - input matrix.
\end_layout

\begin_layout Subsubsection
ClassBasedCrossEntropyWithSoftmax
\begin_inset Index idx
status open

\begin_layout Plain Layout
ClassBasedCrossEntropyWithSoftmax
\end_layout

\end_inset

 or CBCEWithSM
\begin_inset Index idx
status open

\begin_layout Plain Layout
CNCEWithSM
\end_layout

\end_inset


\end_layout

\begin_layout Standard
Compute the sum of the cross entropy value for all the columns (i.e., samples)
 using the class-based evaluation trick to reduce the computation cost.
 The result is a scalar (i.e., one by one matrix).
 This is often used as a training criterion node when the number of classes
 is huge (e.g., in language model).
 The syntax is
\end_layout

\begin_layout Standard
\begin_inset listings
inline false
status open

\begin_layout Plain Layout

ClassBasedCrossEntropyWithSoftmax(labels, matrix)
\end_layout

\begin_layout Plain Layout

CBCEWithSM(labels, mainInputInfo, mainWeight, classProbBeforeSoftmax) #deprecate
d
\end_layout

\end_inset


\end_layout

\begin_layout Itemize
labels - the ground truth labels.
 This is a 4 by T matrix, where T is the number of samples.
 The first row is the ground truth output id.
 The second row is the ground truth class id.
 The third and fourth rows are the start (inclusive) and end (exclusive)
 output ids corresponding to the ground trueth class id.
\end_layout

\begin_layout Itemize
mainInputInfo - contains the main information to make the classfication
 decision.
 It's an inputDim by T matrix.
 In language model, inputDim is often the hidden layer size.
\end_layout

\begin_layout Itemize
mainWeight - the inputDim by outputDim weight matrix, where inputDim is
 the number of rows in mainInputInfo and outputDim is the number of output
 nodes (e.g., number of words in language model).
 During the computation, only the column slice corresponding to the start
 and end output ids of the class id is used to reduce the computation.
\end_layout

\begin_layout Itemize
classProbBeforeSoftmax - applying softmax on this matrix will result in
 class probabilities.
 This is a numOfClass by T matrix, where numOfClass is the number of classes.
\end_layout

\begin_layout Subsubsection
ErrorPrediction
\begin_inset Index idx
status open

\begin_layout Plain Layout
ErrorPrediction
\end_layout

\end_inset

 or ClassificationError
\begin_inset Index idx
status open

\begin_layout Plain Layout
ClassificationError
\end_layout

\end_inset


\end_layout

\begin_layout Standard
Evaluate the classification error of the predictions made by the model.
 It finds the index of the highest value for each column in the input matrix
 and compares it to the actual ground truth label.
 The result is a scalar (i.e., one by one matrix).
 This is often used as an evaluation criterion.
 It cannot be used as a training criterion though since the gradient is
 not defined for this operation.
 The syntax is
\end_layout

\begin_layout Standard
\begin_inset listings
inline false
status open

\begin_layout Plain Layout

ErrorPrediction(labels, m)
\end_layout

\begin_layout Plain Layout

ClassificationError(labels, m)
\end_layout

\end_inset


\end_layout

\begin_layout Itemize
labels - the ground truth labels
\end_layout

\begin_layout Itemize
m - input matrix.
\end_layout

\begin_layout Subsubsection
CosDistance
\begin_inset Index idx
status open

\begin_layout Plain Layout
CosDistance
\end_layout

\end_inset

 or CosDist
\begin_inset Index idx
status open

\begin_layout Plain Layout
CosDist
\end_layout

\end_inset


\end_layout

\begin_layout Standard
Evaluate the cosine distance between each column of two input matrices.
 The resulting matrix is a one by m1.cols row vector.
 The syntax is
\end_layout

\begin_layout Standard
\begin_inset listings
inline false
status open

\begin_layout Plain Layout

CosDistance(m1, m2)
\end_layout

\begin_layout Plain Layout

CosDist(m1, m2) #deprecated
\end_layout

\end_inset


\end_layout

\begin_layout Itemize
m1, m2 - input matrices.
 The matrices should have same dimensions.
\end_layout

\begin_layout Subsubsection
CosDistanceWithNegativeSamples
\begin_inset Index idx
status open

\begin_layout Plain Layout
CosDistanceWithNegativeSamples
\end_layout

\end_inset

 or CosWithNegSamples
\begin_inset Index idx
status open

\begin_layout Plain Layout
CosWithNegSamples
\end_layout

\end_inset


\end_layout

\begin_layout Standard
Evaluate the cosine distance between each column of two input matrices as
 the distance of positive samples, and the cosine distance between each
 column of the left matrix (m1) and 
\emph on
numNegSamples
\emph default
 of samples in the right matrix (m2) selected by shifting the column 
\emph on
numShifts
\emph default
 times as the negative samples.
 The resulting matrix is 
\emph on
numNegSamples+1
\emph default
 by m1.cols matrix.
 Often used in the deep structured semantic model (DSSM).
 The syntax is
\end_layout

\begin_layout Standard
\begin_inset listings
inline false
status open

\begin_layout Plain Layout

CosDistanceWithNegativeSamples(m1, m2, numShifts, numNegSamples)
\end_layout

\begin_layout Plain Layout

CosWithNegSamples(m1, m2, numShifts, numNegSamples) #deprecated
\end_layout

\end_inset


\end_layout

\begin_layout Itemize
m1, m2 - input matrices.
 The matrices should have same dimensions.
\end_layout

\begin_layout Itemize
numShifts - number of shifts in m2 for choosing negative samples, a 1 by
 1 matrix
\end_layout

\begin_layout Itemize
numNegSamples- number of negative samples to use in m2, a 1 by 1 matrix
\end_layout

\begin_layout Subsubsection
MatrixL1Reg
\begin_inset Index idx
status open

\begin_layout Plain Layout
MatrixL1Reg
\end_layout

\end_inset

 or L1Reg
\begin_inset Index idx
status open

\begin_layout Plain Layout
L1Reg
\end_layout

\end_inset

, MatrixL2Reg
\begin_inset Index idx
status open

\begin_layout Plain Layout
MatrixL2Reg
\end_layout

\end_inset

 or L2Reg
\begin_inset Index idx
status open

\begin_layout Plain Layout
L2Reg
\end_layout

\end_inset


\end_layout

\begin_layout Standard
Compute the L1 (MatrixL1Reg, L1Reg) or Frobenius (MatrixL2Reg, L2Reg) norm
 of the input matrix.
 The result is a scalar (i.e., one by one matrix).
 This is often used as regularization terms.
 The syntax is
\end_layout

\begin_layout Standard
\begin_inset listings
inline false
status open

\begin_layout Plain Layout

MatrixL1Reg(m)
\end_layout

\begin_layout Plain Layout

L1Reg(m) #deprecated
\end_layout

\begin_layout Plain Layout

MatrixL2Reg(m)
\end_layout

\begin_layout Plain Layout

L2Reg(m) #deprecated
\end_layout

\end_inset


\end_layout

\begin_layout Itemize
m - input matrix
\end_layout

\begin_layout Subsubsection
Mean
\begin_inset Index idx
status open

\begin_layout Plain Layout
Mean
\end_layout

\end_inset


\end_layout

\begin_layout Standard
Compute the mean vector of the input matrix by sweeping the whole dataset.
 The resulting matrix is a m.rows by one matrix.
 This operation is precomputed before the first training pass.
 The syntax is
\end_layout

\begin_layout Standard
\begin_inset listings
inline false
status open

\begin_layout Plain Layout

Mean(m)
\end_layout

\end_inset


\end_layout

\begin_layout Standard
m - input matrix
\end_layout

\begin_layout Subsubsection
InvStdDev
\begin_inset Index idx
status open

\begin_layout Plain Layout
InvStdDev
\end_layout

\end_inset


\end_layout

\begin_layout Standard
Compute the per-dimensional (i.e., assume each dimension is independent with
 each other and the covariance matrix is a diagonal) inversed standard deviation
 vector of the input matrix by sweeping the whole dataset.
 The resulting matrix is a m.rows by one matrix.
 This operation is precomputed before the first training pass.
 The syntax is
\end_layout

\begin_layout Standard
\begin_inset listings
inline false
status open

\begin_layout Plain Layout

InvStdDev(m)
\end_layout

\end_inset


\end_layout

\begin_layout Itemize
m - input matrix
\end_layout

\begin_layout Subsubsection
PerDimMeanVarNormalization
\begin_inset Index idx
status open

\begin_layout Plain Layout
PerDimMeanVarNormalization
\end_layout

\end_inset

 or PerDimMVNorm
\begin_inset Index idx
status open

\begin_layout Plain Layout
PerDimMVNorm
\end_layout

\end_inset


\end_layout

\begin_layout Standard
Compute the mean-variance normalized matrix for each column (i.e., sample)
 of the input matrix.
 The resulting matrix has the same dimensions as the input matrix.
 
\end_layout

\begin_layout Standard
\begin_inset listings
inline false
status open

\begin_layout Plain Layout

PerDimMeanVarNormalization(m, mean, invStdDev)
\end_layout

\begin_layout Plain Layout

PerDimMVNorm(m, mean, invStdDev) #deprecated
\end_layout

\end_inset


\end_layout

\begin_layout Itemize
m - input matrix than needs to be normalized
\end_layout

\begin_layout Itemize
mean - the mean vector.
 It's a m.rows by one matrix.
\end_layout

\begin_layout Itemize
invStdDev - the per-dimensional inversed standard deviation vector.
 It's a m.rows by one matrix in which all values are non-negative.
\end_layout

\begin_layout Subsubsection
PerDimMeanVarDeNormalization
\begin_inset Index idx
status open

\begin_layout Plain Layout
PerDimMeanVarDeNormalization
\end_layout

\end_inset

 or PerDimMVDeNorm
\begin_inset Index idx
status open

\begin_layout Plain Layout
PerDimMVDeNorm
\end_layout

\end_inset


\end_layout

\begin_layout Standard
De-normalize from the mean-variance normalized input matrix for each column
 (i.e., sample).
 It is often used in the generative model where during the training the
 network's output node is normalized which needs to be de-normalized at
 the actual generation process.
 The resulting matrix has the same dimensions as the input matrix.
 
\end_layout

\begin_layout Standard
\begin_inset listings
inline false
status open

\begin_layout Plain Layout

PerDimMeanVarDeNormalization(m, mean, invStdDev)
\end_layout

\begin_layout Plain Layout

PerDimMVDeNorm(m, mean, invStdDev) #deprecated
\end_layout

\end_inset


\end_layout

\begin_layout Itemize
m - input matrix than needs to be de-normalized
\end_layout

\begin_layout Itemize
mean - the mean vector.
 It's a m.rows by one matrix.
\end_layout

\begin_layout Itemize
invStdDev - the per-dimensional inversed standard deviation vector.
 It's a m.rows by one matrix in which all values are non-negative.
\end_layout

\begin_layout Subsubsection
Dropout
\begin_inset Index idx
status open

\begin_layout Plain Layout
Dropout
\end_layout

\end_inset


\end_layout

\begin_layout Standard
Compute a new matrix with some percentage of random elements in the input
 matrix set to zero.
 The percentage (called dropout rate) is often set as part of the training
 configuration (e.g., the stochastic gradient descent block we will discuss
 in Section 
\begin_inset CommandInset ref
LatexCommand ref
reference "sec:Stochastic-Gradient-Descent"

\end_inset

).
 During evaluation the dropout rate is set to zero and this operation has
 no effect (i.e., just pass the input matrix through).
 It is commonly used to prevent overfitting during the training process
 or to pretrain a model.
 The syntax is
\end_layout

\begin_layout Standard
\begin_inset listings
inline false
status open

\begin_layout Plain Layout

Dropout(m)
\end_layout

\end_inset


\end_layout

\begin_layout Itemize
m - input matrix
\end_layout

\begin_layout Subsubsection
Convolution
\begin_inset Index idx
status open

\begin_layout Plain Layout
Convolution
\end_layout

\end_inset

 or Convolve
\begin_inset Index idx
status open

\begin_layout Plain Layout
Convolve
\end_layout

\end_inset


\end_layout

\begin_layout Standard
Compute the convolution of a weight matrix with an image.
 The resulting matrix may have different dimension depends on the parameters
 passed in.
 The syntax is
\end_layout

\begin_layout Standard
\begin_inset listings
inline false
status open

\begin_layout Plain Layout

Convolution(w, image, kernelWidth, kernelHeight, 
\end_layout

\begin_layout Plain Layout

            outputChannels, horizontalSubsample, 
\end_layout

\begin_layout Plain Layout

            verticalSubsample, [zeroPadding=false, 
\end_layout

\begin_layout Plain Layout

            maxTempMemSizeInSamples=0])
\end_layout

\begin_layout Plain Layout

Convolve(w, image, kernelWidth, kernelHeight, 
\end_layout

\begin_layout Plain Layout

            outputChannels, horizontalSubsample, 
\end_layout

\begin_layout Plain Layout

            verticalSubsample, [zeroPadding=false, 
\end_layout

\begin_layout Plain Layout

            maxTempMemSizeInSamples=0]) #deprecated
\end_layout

\end_inset


\end_layout

\begin_layout Itemize
w - convolution weight matrix, it has the dimensions of [outputChannels,
 kernelWidth * kernelHeight * inputChannels].
 If w's dimensions are not specified (i.e., all are zero's) they will be automatic
ally set by CNTK using a depth-first traversing pass.
\end_layout

\begin_layout Itemize
image - the input image.
 
\end_layout

\begin_layout Itemize
kernelWidth - width of the kernel
\end_layout

\begin_layout Itemize
kernelHeight - height of the kernel
\end_layout

\begin_layout Itemize
outputChannels - number of output channels
\end_layout

\begin_layout Itemize
horizontalSubsample - subsamples (or stride) in the horizontal direction.
 In most cases this should be set to 1.
\end_layout

\begin_layout Itemize
verticalSubsample - subsamples (or stride) in the vertical direction.
 In most cases this should be set to 1.
\end_layout

\begin_layout Itemize
zeroPadding - [named optional] specify whether the sides of the image should
 be padded with zeros.
 Default is false.
 When it's true, the convolution window can move out of the image.
\end_layout

\begin_layout Itemize
maxTempMemSizeInSamples - [named optional] maximum amount of memory (in
 samples) that should be reserved to do matrix packing.
 Default is 0 which means the same as the input samples.
\end_layout

\begin_layout Subsubsection
MaxPooling
\begin_inset Index idx
status open

\begin_layout Plain Layout
MaxPooling
\end_layout

\end_inset

, AveragePooling
\begin_inset Index idx
status open

\begin_layout Plain Layout
AveragePooling
\end_layout

\end_inset


\end_layout

\begin_layout Standard
Computes a new matrix by selecting the maximum (MaxPooling) or computing
 the average (AveragePooling) value in the pooling window.
 This is used to aggregate information from the input and will reduce the
 dimensions of a matrix.
 The syntax is
\end_layout

\begin_layout Standard
\begin_inset listings
inline false
status open

\begin_layout Plain Layout

MaxPooling(m, windowWidth, windowHeight, stepW, stepH)
\end_layout

\begin_layout Plain Layout

AveragePooling(m, windowWidth, windowHeight, stepW, stepH)
\end_layout

\end_inset


\end_layout

\begin_layout Itemize
m - input matrix
\end_layout

\begin_layout Itemize
windowWidth - width of the pooling window
\end_layout

\begin_layout Itemize
windowHeight - height of the pooling window
\end_layout

\begin_layout Itemize
stepW - step (or stride) used in the width direction
\end_layout

\begin_layout Itemize
stepH - step (or stride) used in the height direction
\end_layout

\begin_layout Subsubsection
Delay
\begin_inset Index idx
status open

\begin_layout Plain Layout
Delay
\end_layout

\end_inset


\end_layout

\begin_layout Standard
Used to apply a value in the past to the current time.
 It is most often used to create recurrent networks.
 The resulting matrix has the same dimension as that of the input matrix.
 The syntax is
\end_layout

\begin_layout Standard
\begin_inset listings
inline false
status open

\begin_layout Plain Layout

Delay(rows, [cols], m, [delayTime=1, defaultPastValue=0.1])
\end_layout

\end_inset


\end_layout

\begin_layout Itemize
rows - the number of rows in the delay node (and in the input matrix).
 This parameter is needed because under some loopy conditions the dimensions
 cannot be automatically inferred from the input matrix.
\end_layout

\begin_layout Itemize
cols - the number of columns in the delay node (and in the input matrix).
 This parameter is optional since it will be set based on the minibatch
 size during training and testing.
\end_layout

\begin_layout Itemize
m - input matrix to be delayed.
 Each column is a sample.
 The samples may be from different utterances as explained in Chapter .
\begin_inset CommandInset ref
LatexCommand ref
reference "chap:CN"

\end_inset


\end_layout

\begin_layout Itemize
delayTime - [named optional] the amount of delay.
 Default is 1.
\end_layout

\begin_layout Itemize
defaultPastValue - [named optional] the default value to use if the past
 value is not available.
 Default is 0.1.
\end_layout

\begin_layout Section
Model Editing Language
\begin_inset Index idx
status open

\begin_layout Plain Layout
Model Editing Language
\end_layout

\end_inset


\end_layout

\begin_layout Standard
The model editing language (MEL
\begin_inset Index idx
status open

\begin_layout Plain Layout
MEL
\end_layout

\end_inset

) of the CNTK provides a means to modify both the structure and the model
 parameters of an existing trained network using a set of provided commands.
 It provides a number of functions to modify the network and can use network
 description language (NDL
\begin_inset Index idx
status open

\begin_layout Plain Layout
NDL
\end_layout

\end_inset

) to define new elements.
 MEL is very important since it allows users, for example, to train a network
 with one configuration and later use it as part of another network designed
 for another purpose.
 It also allows users to do discriminative pretraining 
\begin_inset CommandInset citation
LatexCommand cite
key "DNN-SWB-seide+2011,FeatEngInDNN-Seide+2011"

\end_inset

 on DNNs by building shallow networks first and then inserting new layers
 one on top of another.
\end_layout

\begin_layout Standard
It looks similar to a scripting language in syntax, but give a simple way
 to modify an existing network.
 This network must have been defined in a format that CNTK can read, currently
 only the CNTK computational network disk format is supported.
 
\end_layout

\begin_layout Subsection
Basic Features
\end_layout

\begin_layout Standard
In this section we cover the basic features of the MEL by the following
 example.
\end_layout

\begin_layout Standard
\begin_inset listings
inline false
status open

\begin_layout Plain Layout

model1 = LoadModel("c:
\backslash
models
\backslash
mymodel.dnn", format=cntk)
\end_layout

\begin_layout Plain Layout

SetDefaultModel(model1)
\end_layout

\begin_layout Plain Layout

\end_layout

\begin_layout Plain Layout

DumpModel(model1, "c:
\backslash
temp
\backslash
originalModel.dmp", includeData = true)
\end_layout

\begin_layout Plain Layout

\end_layout

\begin_layout Plain Layout

#create another hidden layer
\end_layout

\begin_layout Plain Layout

Copy(L3.*, L4.*, copy=all)
\end_layout

\begin_layout Plain Layout

\end_layout

\begin_layout Plain Layout

#Hook up the layer
\end_layout

\begin_layout Plain Layout

SetInput(L4.*.T, 1, L3.RL) # Layer 3 output to Layer 4 input
\end_layout

\begin_layout Plain Layout

SetInput(CE.*.T, 1, L4.RL) # Layer 4 output to Top layer input
\end_layout

\begin_layout Plain Layout

\end_layout

\begin_layout Plain Layout

#Add mean variance normalization using in-line NDL
\end_layout

\begin_layout Plain Layout

meanVal = Mean(features)
\end_layout

\begin_layout Plain Layout

invstdVal = InvStdDev(features)
\end_layout

\begin_layout Plain Layout

inputVal = PerDimMeanVarNormalization(features,meanVal,invstdVal)
\end_layout

\begin_layout Plain Layout

\end_layout

\begin_layout Plain Layout

#make the features input now take the normalized input
\end_layout

\begin_layout Plain Layout

SetInput(L1.BFF.FF.T, 1, inputVal)
\end_layout

\begin_layout Plain Layout

\end_layout

\begin_layout Plain Layout

#save model
\end_layout

\begin_layout Plain Layout

SaveModel("c:
\backslash
models
\backslash
mymodel4HiddenWithMeanVarNorm.cn")
\end_layout

\end_inset


\end_layout

\begin_layout Standard
This MEL script is using a network that was defined originally by the NDL
 script
\end_layout

\begin_layout Standard
\begin_inset listings
inline false
status open

\begin_layout Plain Layout

# constants defined
\end_layout

\begin_layout Plain Layout

# Sample, Hidden, and Label dimensions
\end_layout

\begin_layout Plain Layout

SDim=784
\end_layout

\begin_layout Plain Layout

HDim=256
\end_layout

\begin_layout Plain Layout

LDim=10
\end_layout

\begin_layout Plain Layout

\end_layout

\begin_layout Plain Layout

features=Input(SDim, tag=feature)
\end_layout

\begin_layout Plain Layout

labels=Input(LDim, tag=label)
\end_layout

\begin_layout Plain Layout

\end_layout

\begin_layout Plain Layout

# Layer operations
\end_layout

\begin_layout Plain Layout

L1 = RBFF(features, HDim, SDim)
\end_layout

\begin_layout Plain Layout

L2 = RBFF(L1, HDim, HDim)
\end_layout

\begin_layout Plain Layout

L3 = RBFF(L2, HDim, HDim)
\end_layout

\begin_layout Plain Layout

CE = SMBFF(L3, LDim, HDim, labels, tag=Criteria)
\end_layout

\begin_layout Plain Layout

Err=ErrorPrediction(labels, CE.F, tag=Eval)
\end_layout

\begin_layout Plain Layout

\end_layout

\begin_layout Plain Layout

# rootNodes defined here
\end_layout

\begin_layout Plain Layout

OutputNodes=(CE.F)
\end_layout

\end_inset


\end_layout

\begin_layout Subsubsection
Loading and Setting Default Models
\begin_inset Index idx
status open

\begin_layout Plain Layout
Default Models
\end_layout

\end_inset


\end_layout

\begin_layout Standard
The first command of a MEL script is usually a LoadModel
\begin_inset Index idx
status open

\begin_layout Plain Layout
LoadModel
\end_layout

\end_inset

() command.
 This function takes the name of a model file on disk, and an optional parameter
 specifying the format of the model file.
 Currently only CNTK format model files are accepted, and CNTK format is
 the default value.
 Programmers can write file converters to support more model formats.
\end_layout

\begin_layout Standard
\begin_inset listings
inline false
status open

\begin_layout Plain Layout

model1 = LoadModel("c:
\backslash
models
\backslash
mymodel.cn", format=cntk)
\end_layout

\begin_layout Plain Layout

SetDefaultModel(model1)
\end_layout

\end_inset


\end_layout

\begin_layout Standard
Here 
\emph on
model1
\emph default
 is the name this model is within the MEL script.
 This identifier is used in the next line to set this model as the default
 model.
 The default model defines the model that will be assumed in all name references
 within the script, where a model name is required but not specified, and
 the model to which any NDL commands will apply.
 If no model has been explicitly set to be the default model, the last loaded
 or created model is used as a default.
 However, It is recommended that the SetDefaultModel() command be used to
 make it explicit.
\end_layout

\begin_layout Subsubsection
Viewing a Model File
\end_layout

\begin_layout Standard
It is often necessary to view a model file to determine the names used in
 the model file.
 MEL uses the node names in most commands, to specify which node(s) should
 be modified.
 The Dump
\begin_inset Index idx
status open

\begin_layout Plain Layout
Dump
\end_layout

\end_inset

() command dumps the node names and optionally values to a readable file.
 The parameters are the model name, the file name, and if the dump should
 include data.
 The includeData optional parameter defaults to false.
 
\end_layout

\begin_layout Standard
\begin_inset listings
inline false
status open

\begin_layout Plain Layout

DumpModel(model1, "c:
\backslash
temp
\backslash
originalModel.dmp", includeData = true)
\end_layout

\end_inset


\end_layout

\begin_layout Standard
The dump looks something like this:
\end_layout

\begin_layout Standard
\begin_inset listings
inline false
status open

\begin_layout Plain Layout

...
\end_layout

\begin_layout Plain Layout

features=InputValue [784,32]
\end_layout

\begin_layout Plain Layout

L1.BFF.B=LearnableParameter [256,1] NeedGradient=true
\end_layout

\begin_layout Plain Layout

0.0127850091
\end_layout

\begin_layout Plain Layout

-0.00473949127
\end_layout

\begin_layout Plain Layout

0.0156492535
\end_layout

\begin_layout Plain Layout

...
\end_layout

\begin_layout Plain Layout

0.00529919751
\end_layout

\begin_layout Plain Layout

####################################################################
\end_layout

\begin_layout Plain Layout

L1.BFF.FF.P=Plus ( L1.BFF.FF.T , L1.BFF.B )
\end_layout

\begin_layout Plain Layout

L1.BFF.FF.T=Times ( L1.BFF.W , normInput )
\end_layout

\begin_layout Plain Layout

L1.BFF.W=LearnableParameter [256,784] NeedGradient=true
\end_layout

\begin_layout Plain Layout

0.0174789988 0.0226208009 -0.00648776069 0.0346485041 -0.0449098013 -0.0233792514
\end_layout

\begin_layout Plain Layout

0.0154407881 0.000157605857 0.0206625946 0.0491085015 0.00128563121
\end_layout

\begin_layout Plain Layout

...
\end_layout

\end_inset


\end_layout

\begin_layout Subsubsection
Copy Nodes
\end_layout

\begin_layout Standard
The copy
\begin_inset Index idx
status open

\begin_layout Plain Layout
Copy
\end_layout

\end_inset

 command will copy a node, or a group of nodes from one location to another
 location.
 This can be done within the same model, or between different models:
\end_layout

\begin_layout Standard
\begin_inset listings
inline false
status open

\begin_layout Plain Layout

#create another hidden layer
\end_layout

\begin_layout Plain Layout

Copy(L3.*, L4.*, copy=all)
\end_layout

\end_inset


\end_layout

\begin_layout Standard
The first parameter is the source of the copy and must exist, the second
 is the target and may or may not exist.
 If it does exist, those matching nodes will be overwritten by the copy.
 The optional parameter 
\series bold
copy
\series default
 can be used to change this behavior, the options are: 
\series bold
all 
\series default
- the default, which copies all node data and links, or 
\series bold
value 
\series default
- which
\series bold
 
\series default
copies the node values only, leaving the connections between nodes (if any)
 unchanged.
\end_layout

\begin_layout Standard
Since the L3 used in this copy command was originally defined in NDL as
 
\end_layout

\begin_layout Standard
\begin_inset listings
inline false
status open

\begin_layout Plain Layout

L3 = RBFF(L2, HDim, HDim)
\end_layout

\end_inset


\end_layout

\begin_layout Standard
The new L4 layer will contain all the nodes L3 contains (RectifiedLinear,
 Plus, Times, W and B Parameters) all connected just as they were in the
 original L3 layer.
\end_layout

\begin_layout Subsubsection
SetInput
\begin_inset Index idx
status open

\begin_layout Plain Layout
SetInput
\end_layout

\end_inset


\end_layout

\begin_layout Standard
To integrate this new layer into the model, the inputs and outputs of the
 nodes must reset.
 After the copy any node whose connected nodes were not copied will have
 those connections set to an invalid value.
 These need to be fixed in order to have a valid model.
 Before a model can be saved CNTK first checkes to see if all nodes are
 correctly connected.
\end_layout

\begin_layout Standard
You can change connections between nodes with the SetInput() command.
 This command takes a node to modify, the input number (zero-based) to modify,
 and the new value for that input.
 The following commands hook up the inputs and outputs for our copied nodes:
\end_layout

\begin_layout Standard
\begin_inset listings
inline false
status open

\begin_layout Plain Layout

#hook up the layer
\end_layout

\begin_layout Plain Layout

SetInput(L4.*.T, 1, L3.RL) # Layer 3 output to Layer 4 input
\end_layout

\begin_layout Plain Layout

SetInput(CE.*.T, 1, L4.RL) # Layer 4 output to Top layer input
\end_layout

\end_inset


\end_layout

\begin_layout Standard
To connect our new L4 layer, we need to set the second input of the Times
 node (L4.BFF.FF.T) to L3.RL, which is the output of the L3 layer.
 The input number is zero-based, so the first input is zero and the second
 input would be '1'.
 Likewise we need to hook the output of the L4 layer nodes to the input
 of the top layer.
 Once again this ends up being a Times node (CE.BFF.FF.T).
\end_layout

\begin_layout Subsubsection
Adding New Nodes: In-line NDL
\begin_inset Index idx
status open

\begin_layout Plain Layout
In-line NDL
\end_layout

\end_inset

 and NDL Snippets
\begin_inset Index idx
status open

\begin_layout Plain Layout
NDL ! Snippets
\end_layout

\end_inset


\end_layout

\begin_layout Standard
Adding new nodes to an existing model can be done just as a model was originally
 defined in NDL.
 There are two ways to do this, the simplest is to just type the NDL definitions
 into the MEL script, as if it was NDL, like so:
\end_layout

\begin_layout Standard
\begin_inset listings
inline false
status open

\begin_layout Plain Layout

#Add mean variance normalization using in-line NDL
\end_layout

\begin_layout Plain Layout

meanVal = Mean(features)
\end_layout

\begin_layout Plain Layout

invstdVal = InvStdDev(features)
\end_layout

\begin_layout Plain Layout

inputVal = PerDimMeanVarNormalization(features,meanVal,invstdVal)
\end_layout

\end_inset


\end_layout

\begin_layout Standard
This is called in-line NDL and can be used for most tasks.
 The new nodes will be placed in the current default model in the MEL script.
 Note that the variable features used in the NDL is actually a node from
 the default model.
 In-line NDL may use node names from the default model as parameters, and
 MEL commands may use NDL symbols as parameters.
 There are a number of restrictions in using in-line NDL:
\end_layout

\begin_layout Itemize
 Only fully quantified node names are accepted.
\end_layout

\begin_layout Itemize
NDL symbols only apply to the default model at the time they were created
 when used in MEL commands.
\end_layout

\begin_layout Itemize
Macros may not be defined in in-line NDL (though they can in an NDL snippet)
\end_layout

\begin_layout Itemize
Only macros defined in the default macro file referenced in the config file,
 or macros defined in an NDL snippet in the MEL Script may be used.
\end_layout

\begin_layout Itemize
NDL will be processed when the next MEL command that requires it to be processed
 is encountered.
 It is only at this time that the new nodes are fully created.
 If forward references are used to variables, they must be resolved before
 the next MEL command that requires the variables to be resolved.
\end_layout

\begin_layout Standard
Using NDL Snippet is another way.
 NDL snippets are sections of NDL definitions that generate new nodes.
 Any NDL construct that is legal in an NDL script can be used.
 This includes defining macros and other advanced NDL features.
 Inside the snippets wildcard naming and use of symbols from another model
 are not allowed.
 The syntax for defining an NDL snippet are as follows:
\end_layout

\begin_layout Standard
\begin_inset listings
inline false
status open

\begin_layout Plain Layout

[modelName]=[
\end_layout

\begin_layout Plain Layout

#ndl commands go here
\end_layout

\begin_layout Plain Layout

]
\end_layout

\end_inset


\end_layout

\begin_layout Standard
Upon the completion of the snippet, the modelName will be the name of the
 newly defined model.
 This model need not be fully defined.
 For example, the special nodes (i.e.
 criteria nodes) do not need to be defined in the model.
 However, all referenced variables must be defined in the snippet.
 It is often easier to use in-line NDL to define new nodes in MEL, and NDL
 Snippets to define any macros.
 Macros are defined in a global namespace and can be defined in any model
 and used from any other model.
 One possible use of an NDL snippet is to define an entirely new model,
 and then use MEL to populate the new model with values.
 
\end_layout

\begin_layout Subsubsection
SaveModel
\begin_inset Index idx
status open

\begin_layout Plain Layout
SaveModel
\end_layout

\end_inset


\end_layout

\begin_layout Standard
After the model edits are complete, it's time to save the model:
\end_layout

\begin_layout Standard
\begin_inset listings
inline false
status open

\begin_layout Plain Layout

#save model
\end_layout

\begin_layout Plain Layout

SaveModel("c:
\backslash
models
\backslash
mymodel4HiddenWithMeanVarNorm.cn")
\end_layout

\end_inset


\end_layout

\begin_layout Standard
This command saves the default model to the path name specified.
 Alternatively, you can specify the model name as the first parameter with
 the path as the second to make the model name explicit.
 Before the save happens the model is validated to ensure it is a valid
 model.
 Should there be an error in the model, an error message will be displayed
 on the console and the model edit will terminate.
\end_layout

\begin_layout Subsubsection
Name Matching
\begin_inset Index idx
status open

\begin_layout Plain Layout
Name Matching
\end_layout

\end_inset


\end_layout

\begin_layout Standard
You may have noticed the use of the ‘*
\begin_inset Index idx
status open

\begin_layout Plain Layout
*
\end_layout

\end_inset

’ wildcard character
\begin_inset Index idx
status open

\begin_layout Plain Layout
wildcard character
\end_layout

\end_inset

 in the commands presented to this point.
 Those are name matching wildcards, and are useful in matching a group of
 related nodes.
 Because of the hierarchical dot-naming scheme used by NDL, it is easy to
 select all the nodes that a particular macro generated because they will
 all start with the same prefix.
 Nodes generated by NDL macros have the following structure:
\end_layout

\begin_layout Standard
\begin_inset listings
inline false
status open

\begin_layout Plain Layout

[name]{.[macroName]}.[nameNode]
\end_layout

\end_inset


\end_layout

\begin_layout Standard
Where 
\emph on
name
\emph default
 is the name assigned in NDL, macroName is the name given to a macro called
 by the initial macro, and can be several layers deep, and nameNode is the
 name given to a single node in the final macro.
 For example, this macro in NDL
\end_layout

\begin_layout Standard
\begin_inset listings
inline false
status open

\begin_layout Plain Layout

L3 = RBFF(L2, HDim, HDim)
\end_layout

\end_inset

generates the following nodes:
\end_layout

\begin_layout Itemize

\family roman
\series medium
\shape up
\size normal
\emph off
\bar no
\strikeout off
\uuline off
\uwave off
\noun off
\color none
L3.RL: RectifiedLinear node
\end_layout

\begin_layout Itemize

\family roman
\series medium
\shape up
\size normal
\emph off
\bar no
\strikeout off
\uuline off
\uwave off
\noun off
\color none
L3.BFF.B: Parameter node - used for bias
\end_layout

\begin_layout Itemize

\family roman
\series medium
\shape up
\size normal
\emph off
\bar no
\strikeout off
\uuline off
\uwave off
\noun off
\color none
L3.BFF.W: Parameter node - used for weight
\end_layout

\begin_layout Itemize

\family roman
\series medium
\shape up
\size normal
\emph off
\bar no
\strikeout off
\uuline off
\uwave off
\noun off
\color none
L3.BFF.FF.T: Times node
\end_layout

\begin_layout Itemize

\family roman
\series medium
\shape up
\size normal
\emph off
\bar no
\strikeout off
\uuline off
\uwave off
\noun off
\color none
L3.BFF.FF.P: Plus node
\end_layout

\begin_layout Standard
These wildcard patterns can be used to access these nodes:
\end_layout

\begin_layout Itemize

\family roman
\series medium
\shape up
\size normal
\emph off
\bar no
\strikeout off
\uuline off
\uwave off
\noun off
\color none
L3.*: Select all the L3 nodes
\end_layout

\begin_layout Itemize

\family roman
\series medium
\shape up
\size normal
\emph off
\bar no
\strikeout off
\uuline off
\uwave off
\noun off
\color none
L3.*.P: Select the L3.BFF.FF.P node
\end_layout

\begin_layout Itemize

\family roman
\series medium
\shape up
\size normal
\emph off
\bar no
\strikeout off
\uuline off
\uwave off
\noun off
\color none
L3.*: All the L3 nodes in the model
\end_layout

\begin_layout Subsection
MEL Command Reference
\end_layout

\begin_layout Standard
This section contains the currently implemented MEL Command functions.
\end_layout

\begin_layout Subsubsection

\series bold
CreateModel
\begin_inset Index idx
status open

\begin_layout Plain Layout
CreateModel
\end_layout

\end_inset

, CreateModelWithName
\begin_inset Index idx
status open

\begin_layout Plain Layout
CreateModelWithName
\end_layout

\end_inset


\end_layout

\begin_layout Standard
Creates a new empty model.
 The syntax is
\end_layout

\begin_layout Standard
\begin_inset listings
inline false
status open

\begin_layout Plain Layout

m=CreateModel()
\end_layout

\begin_layout Plain Layout

CreateModelWithName(m)
\end_layout

\end_inset


\end_layout

\begin_layout Itemize
m - the name of newly created model
\end_layout

\begin_layout Subsubsection

\series bold
LoadModel
\begin_inset Index idx
status open

\begin_layout Plain Layout
LoadModel
\end_layout

\end_inset

, LoadModelWithName
\begin_inset Index idx
status open

\begin_layout Plain Layout
LoadModelWithName
\end_layout

\end_inset


\end_layout

\begin_layout Standard
Load a model from a disk file and assign it a name.
 The syntax is
\end_layout

\begin_layout Standard
\begin_inset listings
inline false
status open

\begin_layout Plain Layout

m=LoadModel(modelFileName, [format=cntk])
\end_layout

\begin_layout Plain Layout

LoadModelWithName(m, modelFileName, [format=cntk])
\end_layout

\end_inset


\end_layout

\begin_layout Itemize
m - the name of loaded model
\end_layout

\begin_layout Itemize
modelFileName - name of the model file, can be a full path name.
  If it contains spaces, it must be enclosed in double quotes.
\end_layout

\begin_layout Itemize
 Currently only the native CNTK format of model file is accepted.
 Other formats may be supported in the future.
 
\end_layout

\begin_layout Subsubsection

\series bold
SaveDefaultModel
\begin_inset Index idx
status open

\begin_layout Plain Layout
SaveDefaultModel
\end_layout

\end_inset

, SaveModel
\begin_inset Index idx
status open

\begin_layout Plain Layout
SaveModel
\end_layout

\end_inset


\end_layout

\begin_layout Standard
Save a model to disk in the specified model format.
 
\end_layout

\begin_layout Standard
\begin_inset listings
inline false
status open

\begin_layout Plain Layout

SaveDefaultModel(modelFileName, [format=cntk])
\end_layout

\begin_layout Plain Layout

SaveModel(m, modelFileName, [format=cntk])
\end_layout

\end_inset


\end_layout

\begin_layout Itemize
m - the name of the model to save
\end_layout

\begin_layout Itemize
modelFileName - name of the model file, can be a full path name.
  If it contains spaces, it must be enclosed in double quotes.
\end_layout

\begin_layout Itemize
 Currently only the native CNTK format of model file is accepted.
 Other formats may be supported in the future.
 
\end_layout

\begin_layout Subsubsection

\series bold
UnloadModel
\begin_inset Index idx
status open

\begin_layout Plain Layout
UnloadModel
\end_layout

\end_inset


\end_layout

\begin_layout Standard
Unload the specified model from memory.
 The syntax is
\end_layout

\begin_layout Standard
\begin_inset listings
inline false
status open

\begin_layout Plain Layout

UnloadModel(m)
\end_layout

\end_inset


\end_layout

\begin_layout Itemize
m- the name of the model to unload.
\end_layout

\begin_layout Standard
In general it is unnecessary to unload a model explicitly since it will
 happen automatically at the end of the MEL script.
 It is also not recommended that you reuse a model identifier after unloading
 a model.
\end_layout

\begin_layout Subsubsection

\series bold
LoadNDLSnippet
\begin_inset Index idx
status open

\begin_layout Plain Layout
LoadNDLSnippet
\end_layout

\end_inset


\end_layout

\begin_layout Standard
Load an NDL Snippet from a file, and process it, assigning the results to
 a name.
 The syntax is
\end_layout

\begin_layout Standard
\begin_inset listings
inline false
status open

\begin_layout Plain Layout

LoadNDLSnippet(m, nsdSnippetFileName, [section])
\end_layout

\end_inset


\end_layout

\begin_layout Itemize
m- the name of the model that the snippet will be applied to.
\end_layout

\begin_layout Itemize
ndlSnippetFileName - name of the file that contains the snippet we want
 to load.
\end_layout

\begin_layout Itemize
section - [named optional] name of the section that contains the snippet
 we want to load.
 If the entire file is the snippet no section name should be specified.
 Default is the first section appear in the file.
\end_layout

\begin_layout Subsubsection

\series bold
Dump
\begin_inset Index idx
status open

\begin_layout Plain Layout
Dump
\end_layout

\end_inset

, DumpModel
\begin_inset Index idx
status open

\begin_layout Plain Layout
DumpModel
\end_layout

\end_inset


\series default

\begin_inset Index idx
status open

\begin_layout Plain Layout

\end_layout

\end_inset


\end_layout

\begin_layout Standard
Dump the contents and structure of a model to a file.
 These two functions mean the same thing.
 The syntax is
\end_layout

\begin_layout Standard
\begin_inset listings
inline false
status open

\begin_layout Plain Layout

Dump(m, dumpFileName, [includeData=true|false])
\end_layout

\begin_layout Plain Layout

DumpModel(m, dumpFileName, [includeData=true|false])
\end_layout

\end_inset


\end_layout

\begin_layout Itemize
m- name of the model to dump.
\end_layout

\begin_layout Itemize
dumpFileName- name of the file that we want to save the output.
\end_layout

\begin_layout Itemize
includeData - [named optional] if set to true the contents of the nodes
 that contain matrix values will also be dumped.
 Default is false.
\end_layout

\begin_layout Subsubsection

\series bold
DumpNode
\begin_inset Index idx
status open

\begin_layout Plain Layout
DumpNode
\end_layout

\end_inset


\end_layout

\begin_layout Standard
Dump the contents and structure of a node to a file.
 The syntax is
\end_layout

\begin_layout Standard
\begin_inset listings
inline false
status open

\begin_layout Plain Layout

DumpNode(node, dumpFileName, [includeData=true|false])
\end_layout

\end_inset


\end_layout

\begin_layout Itemize
node - node name, a wildcard name may be used to output multiple nodes in
 one call
\end_layout

\begin_layout Itemize
dumpFileName- name of the file that we want to save the output.
\end_layout

\begin_layout Itemize
includeData - [named optional] if set to true the contents of the nodes
 that contain matrix values will also be dumped.
 Default is false.
\end_layout

\begin_layout Subsubsection

\series bold
Copy
\begin_inset Index idx
status open

\begin_layout Plain Layout
Copy
\end_layout

\end_inset

, CopyNode
\begin_inset Index idx
status open

\begin_layout Plain Layout
CopyNode
\end_layout

\end_inset


\end_layout

\begin_layout Standard
Copy a node, or a group of nodes from one location to another location.
 This can be done within the same model, or between different models.
 The copy can create new nodes or overwrite/update existing nodes.
 The network structure can be copied with multiple nodes, or just the values
 in the nodes.
 The syntax is
\end_layout

\begin_layout Standard
\begin_inset listings
inline false
status open

\begin_layout Plain Layout

Copy(fromNode, toNode, [copy=all|value])
\end_layout

\begin_layout Plain Layout

CopyNode(fromNode, toNode, [copy=all|value])
\end_layout

\end_inset


\end_layout

\begin_layout Itemize
fromNode - node identifier we are copying from.
 This can also be a wildcard pattern.
\end_layout

\begin_layout Itemize
toNode - node identifier we are copying to.
 This can also be a wildcard pattern, but must match the fromNode pattern.
 A copy from a single node to multiple nodes is also permitted.
\end_layout

\begin_layout Itemize
copy - [named optional] specifies how the copy will be performed.
 Default is all.
 
\end_layout

\begin_layout Standard
\begin_inset Tabular
<lyxtabular version="3" rows="3" columns="3">
<features rotate="0" tabularvalignment="middle">
<column alignment="block" valignment="top" width="1cm">
<column alignment="block" valignment="top" width="5cm">
<column alignment="block" valignment="top" width="5cm">
<row>
<cell alignment="center" valignment="top" topline="true" bottomline="true" leftline="true" rightline="true" usebox="none">
\begin_inset Text

\begin_layout Plain Layout

\end_layout

\end_inset
</cell>
<cell alignment="center" valignment="top" topline="true" bottomline="true" leftline="true" rightline="true" usebox="none">
\begin_inset Text

\begin_layout Plain Layout
if destination node exists
\end_layout

\end_inset
</cell>
<cell alignment="center" valignment="top" topline="true" bottomline="true" leftline="true" rightline="true" usebox="none">
\begin_inset Text

\begin_layout Plain Layout
if destination node does not exist
\end_layout

\end_inset
</cell>
</row>
<row>
<cell alignment="center" valignment="top" topline="true" bottomline="true" leftline="true" rightline="true" usebox="none">
\begin_inset Text

\begin_layout Plain Layout
All
\end_layout

\end_inset
</cell>
<cell alignment="center" valignment="top" topline="true" bottomline="true" leftline="true" rightline="true" usebox="none">
\begin_inset Text

\begin_layout Plain Layout
Copies over the values of the nodes and any links between them overwriting
 the existing node values.
 Any node inputs that are not included in the copy set will remain unchanged.
\end_layout

\end_inset
</cell>
<cell alignment="center" valignment="top" topline="true" bottomline="true" leftline="true" rightline="true" usebox="none">
\begin_inset Text

\begin_layout Plain Layout
Copies over the values of the nodes and any links between them creating
 new nodes.
 All nodes that include inputs in the copy set will still be connected.
 All other nodes will have no inputs and will need to be set using SetInput()
 
\end_layout

\end_inset
</cell>
</row>
<row>
<cell alignment="center" valignment="top" topline="true" bottomline="true" leftline="true" rightline="true" usebox="none">
\begin_inset Text

\begin_layout Plain Layout
Value
\end_layout

\end_inset
</cell>
<cell alignment="center" valignment="top" topline="true" bottomline="true" leftline="true" rightline="true" usebox="none">
\begin_inset Text

\begin_layout Plain Layout
Copies over the node contents, the node inputs will remain unchanged
\end_layout

\end_inset
</cell>
<cell alignment="center" valignment="top" topline="true" bottomline="true" leftline="true" rightline="true" usebox="none">
\begin_inset Text

\begin_layout Plain Layout
Not a valid option, the nodes must exist to copy only values.
\end_layout

\end_inset
</cell>
</row>
</lyxtabular>

\end_inset


\end_layout

\begin_layout Subsubsection

\series bold
CopySubTree
\begin_inset Index idx
status open

\begin_layout Plain Layout
CopySubTree
\end_layout

\end_inset


\end_layout

\begin_layout Standard
Copy all nodes in a subtree of a computational network from one location
 to another location.
 This can be done within the same model, or between different models.
 The syntax is
\end_layout

\begin_layout Standard
\begin_inset listings
inline false
status open

\begin_layout Plain Layout

CopySubTree(fromRootNode, toRootNode, [copy=all|value])
\end_layout

\end_inset


\end_layout

\begin_layout Itemize
fromRootNode - node identifier we are copying from.
 This can also be a wildcard pattern.
\end_layout

\begin_layout Itemize
toRootNode - node identifier we are copying to.
 This can also be a wildcard pattern, but must match the fromRootNode pattern.
\end_layout

\begin_layout Itemize
copy - [named optional] specifies how the copy will be performed.
 See the Copy and CopyNode command for details.
 Default is all.
 
\end_layout

\begin_layout Standard
If the fromRootNode is a wildcard pattern then the toRootNode must also
 be a similar wildcard pattern.
 The CopySubTree() command will execute separately for each root node.
\end_layout

\begin_layout Subsubsection

\series bold
SetInput
\begin_inset Index idx
status open

\begin_layout Plain Layout
SetInput
\end_layout

\end_inset

 or SetNodeInput
\begin_inset Index idx
status open

\begin_layout Plain Layout
SetNodeInput
\end_layout

\end_inset


\end_layout

\begin_layout Standard
Set an input (child) of a node (i.e., operand of an operator) to a value.
 The syntax is
\end_layout

\begin_layout Standard
\begin_inset listings
inline false
status open

\begin_layout Plain Layout

SetInput(node, inputNumber, inputNode)
\end_layout

\end_inset


\end_layout

\begin_layout Itemize
node - node whose input will be set.
 This can also be a wildcard pattern.
\end_layout

\begin_layout Itemize
inputNumber - a zero-based index to the input that will be set.
\end_layout

\begin_layout Itemize
inputNode - node identifier for input node.
 This must be a single node.
\end_layout

\begin_layout Subsubsection

\series bold
SetInputs
\begin_inset Index idx
status open

\begin_layout Plain Layout
SetInputs
\end_layout

\end_inset

 or SetNodeInputs
\begin_inset Index idx
status open

\begin_layout Plain Layout
SetNodeInputs
\end_layout

\end_inset


\end_layout

\begin_layout Standard
Set all the inputs (children) of a node (i.e., operands of an operator).
 If only one input needs to be set use the SetInput() command instead.
 The syntax is
\end_layout

\begin_layout Standard
\begin_inset listings
inline false
status open

\begin_layout Plain Layout

SetInputs(node, inputNode1[, inputNode2, inputNode3])
\end_layout

\end_inset


\end_layout

\begin_layout Itemize
node - node whose input we are modifying .
\end_layout

\begin_layout Itemize
inputNode1, inputNode2, inputNode3 - node identifier for input node.
 The number of input parameters must match the number of inputs the referenced
 node requires.
\end_layout

\begin_layout Subsubsection

\series bold
SetProperty
\begin_inset Index idx
status open

\begin_layout Plain Layout
SetProperty
\end_layout

\end_inset


\end_layout

\begin_layout Standard
Set the property of a node to a specific value.
 The syntax is
\end_layout

\begin_layout Standard
\begin_inset listings
inline false
status open

\begin_layout Plain Layout

SetProperty(node, propertyName, propertyValue)
\end_layout

\end_inset


\end_layout

\begin_layout Itemize
node - the node whose properties will be set
\end_layout

\begin_layout Itemize
propertyName - property name to modify.
\end_layout

\begin_layout Itemize
propertyValue - the new property value.
\end_layout

\begin_layout Standard
The acceptable property names and property values are as follows:
\end_layout

\begin_layout Itemize
ComputeGradient
\begin_inset Index idx
status open

\begin_layout Plain Layout
ComputeGradient
\end_layout

\end_inset

 or NeedsGradient
\begin_inset Index idx
status open

\begin_layout Plain Layout
NeedsGradient
\end_layout

\end_inset

=true|false: A flag that determine if a node participates in gradient calculatio
ns.
 Applies to Parameter nodes
\end_layout

\begin_layout Itemize
Feature
\begin_inset Index idx
status open

\begin_layout Plain Layout
Feature
\end_layout

\end_inset

=true|false: Sets the node as a feature input.
 Applies to input nodes.
\end_layout

\begin_layout Itemize
Label
\begin_inset Index idx
status open

\begin_layout Plain Layout
Label
\end_layout

\end_inset

=true|false: Set the node as a label input.
 Applies to input nodes.
\end_layout

\begin_layout Itemize
FinalCriterionCriteria
\begin_inset Index idx
status open

\begin_layout Plain Layout
FinalCriterionCriteria
\end_layout

\end_inset

=true|false: Sets the node as one of the criteria nodes of the network.
\end_layout

\begin_layout Itemize
EvaluationEval
\begin_inset Index idx
status open

\begin_layout Plain Layout
EvaluationEval
\end_layout

\end_inset

=true|false: Set the node as one of the evaluation nodes.
\end_layout

\begin_layout Itemize
Output
\begin_inset Index idx
status open

\begin_layout Plain Layout
Output
\end_layout

\end_inset

=true|false: Set the node as one of the output nodes.
\end_layout

\begin_layout Itemize
MultiSeq
\begin_inset Index idx
status open

\begin_layout Plain Layout
MultiSeq
\end_layout

\end_inset

=true|false: Set the node as one of the nodes that require special handling
 when multiple sequences are used in the training or evaluation.
\end_layout

\begin_layout Subsubsection

\series bold
SetPropertyForSubTree
\begin_inset Index idx
status open

\begin_layout Plain Layout
SetPropertyForSubTree
\end_layout

\end_inset


\end_layout

\begin_layout Standard
Set the property of a node to a specific value.
 The syntax is
\end_layout

\begin_layout Standard
\begin_inset listings
inline false
status open

\begin_layout Plain Layout

SetProperty(rootNode, propertyName, propertyValue)
\end_layout

\end_inset


\end_layout

\begin_layout Itemize
rootNode - the node at the root of the subtree
\end_layout

\begin_layout Itemize
propertyName - property name to modify.
\end_layout

\begin_layout Itemize
propertyValue - the new property value.
\end_layout

\begin_layout Standard
The acceptable property names and property values for this command are as
 follows:
\end_layout

\begin_layout Itemize
ComputeGradient or NeedsGradient=true|false: A flag that determine if a
 node participates in gradient calculations.
 Applies to Parameter nodes
\end_layout

\begin_layout Subsubsection

\series bold
Remove
\begin_inset Index idx
status open

\begin_layout Plain Layout
Remove
\end_layout

\end_inset

 or RemoveNode
\begin_inset Index idx
status open

\begin_layout Plain Layout
RemoveNode
\end_layout

\end_inset

, Delete
\begin_inset Index idx
status open

\begin_layout Plain Layout
Delete
\end_layout

\end_inset

 or DeleteNode
\begin_inset Index idx
status open

\begin_layout Plain Layout
DeleteNode
\end_layout

\end_inset


\end_layout

\begin_layout Standard
Delete or Remove node(s) from a model.
 All alternate commands perform the same operation.
 The syntax is 
\end_layout

\begin_layout Standard
\begin_inset listings
inline false
status open

\begin_layout Plain Layout

Remove(node, [node2, node3]) #deprecated
\end_layout

\begin_layout Plain Layout

Delete(node, [node2, node3]) #deprecated
\end_layout

\begin_layout Plain Layout

RemoveNode(node, [node2, node3])
\end_layout

\begin_layout Plain Layout

DeleteNode(node, [node2, node3])
\end_layout

\end_inset


\end_layout

\begin_layout Itemize
node - the node to be removed.
 This can be a wildcard name.
\end_layout

\begin_layout Itemize
node2, node3 - additional optional nodes that will also be removed, These
 can be wildcards
\end_layout

\begin_layout Standard
This command can leave unconnected nodes in a model that would need to be
 reconnected using the SetInput() or SetInputs() commands.
\end_layout

\begin_layout Subsubsection

\series bold
Rename
\begin_inset Index idx
status open

\begin_layout Plain Layout
Rename
\end_layout

\end_inset


\end_layout

\begin_layout Standard
Rename a node.
 Note that this only changes the name of a node (e.g., making it easier to
 understand and to reference) but not how it connects with other nodes.
 The syntax is 
\end_layout

\begin_layout Standard
\begin_inset listings
inline false
status open

\begin_layout Plain Layout

Rename(oldNodeName, newNodeName)
\end_layout

\end_inset


\end_layout

\begin_layout Itemize
oldNodeName- the old node name.
 Wildcard naming may be used.
\end_layout

\begin_layout Itemize
newNodeName- the new node name.
 Matching wildcard naming may be used if oldNodeName contains wildcards.
\end_layout

\end_body
\end_document
=======
#LyX 2.1 created this file. For more info see http://www.lyx.org/
\lyxformat 474
\begin_document
\begin_header
\textclass extbook
\begin_preamble
\usepackage{algorithm}
\usepackage{algpseudocode}  
\end_preamble
\use_default_options false
\master CNTKBook-master.lyx
\maintain_unincluded_children false
\language english
\language_package default
\inputencoding auto
\fontencoding global
\font_roman default
\font_sans default
\font_typewriter default
\font_math auto
\font_default_family default
\use_non_tex_fonts false
\font_sc false
\font_osf false
\font_sf_scale 100
\font_tt_scale 100
\graphics default
\default_output_format default
\output_sync 0
\bibtex_command default
\index_command default
\paperfontsize 11
\spacing single
\use_hyperref false
\papersize default
\use_geometry false
\use_package amsmath 1
\use_package amssymb 2
\use_package cancel 0
\use_package esint 1
\use_package mathdots 1
\use_package mathtools 0
\use_package mhchem 1
\use_package stackrel 0
\use_package stmaryrd 0
\use_package undertilde 0
\cite_engine basic
\cite_engine_type default
\biblio_style plain
\use_bibtopic false
\use_indices false
\paperorientation portrait
\suppress_date false
\justification true
\use_refstyle 0
\index Index
\shortcut idx
\color #008000
\end_index
\secnumdepth 3
\tocdepth 3
\paragraph_separation indent
\paragraph_indentation default
\quotes_language english
\papercolumns 1
\papersides 1
\paperpagestyle default
\listings_params "basicstyle={\small},breaklines=true,frame=tb"
\tracking_changes false
\output_changes false
\html_math_output 0
\html_css_as_file 0
\html_be_strict false
\end_header

\begin_body

\begin_layout Chapter
Advanced Setups in Computational Network Toolkit
\begin_inset CommandInset label
LatexCommand label
name "chap:CNTK_Adv"

\end_inset


\end_layout

\begin_layout Section
Network Definition Language
\begin_inset Index idx
status open

\begin_layout Plain Layout
Network ! Definition Language
\end_layout

\end_inset


\end_layout

\begin_layout Standard
The network description language (NDL) provides a simple yet powerful way
 to define a network in a code-like fashion.
 It contains variables, macros, and other well understood concepts and allows
 users of CNTK to define any computational network architecture they want.
 
\end_layout

\begin_layout Subsection
Basic Concepts
\begin_inset CommandInset label
LatexCommand label
name "sub:NDL-Basic-Concepts"

\end_inset


\end_layout

\begin_layout Standard
The example NDL script below describes a one-hidden-layer DNN.
\end_layout

\begin_layout Standard
\begin_inset listings
inline false
status open

\begin_layout Plain Layout

#Variables
\end_layout

\begin_layout Plain Layout

SDim=784
\end_layout

\begin_layout Plain Layout

HDim=256
\end_layout

\begin_layout Plain Layout

LDim=10
\end_layout

\begin_layout Plain Layout

\end_layout

\begin_layout Plain Layout

#Inputs
\end_layout

\begin_layout Plain Layout

features=Input(SDim)
\end_layout

\begin_layout Plain Layout

labels=Input(LDim)
\end_layout

\begin_layout Plain Layout

\end_layout

\begin_layout Plain Layout

#Parameters
\end_layout

\begin_layout Plain Layout

W0=Parameter(HDim, SDim)
\end_layout

\begin_layout Plain Layout

B0=Parameter(HDim)
\end_layout

\begin_layout Plain Layout

W1=Parameter(LDim, HDim)
\end_layout

\begin_layout Plain Layout

B1=Parameter(LDim, 1)
\end_layout

\begin_layout Plain Layout

\end_layout

\begin_layout Plain Layout

#Computation
\end_layout

\begin_layout Plain Layout

Times1=Times(W0, features)
\end_layout

\begin_layout Plain Layout

Plus1=Plus(Times1, B0)
\end_layout

\begin_layout Plain Layout

RL1=RectifiedLinear(Plus1)
\end_layout

\begin_layout Plain Layout

\end_layout

\begin_layout Plain Layout

Times2=Times(W1, RL1)
\end_layout

\begin_layout Plain Layout

Plus2=Plus(Times2, B1)
\end_layout

\begin_layout Plain Layout

\end_layout

\begin_layout Plain Layout

#Training Criterion
\end_layout

\begin_layout Plain Layout

CE=CrossEntropyWithSoftmax(labels, Plus2)
\end_layout

\begin_layout Plain Layout

\end_layout

\begin_layout Plain Layout

#Test Objective Function
\end_layout

\begin_layout Plain Layout

ErrPredict=ErrorPrediction(labels, Plus2)
\end_layout

\begin_layout Plain Layout

\end_layout

\begin_layout Plain Layout

#Special Nodes
\end_layout

\begin_layout Plain Layout

FeatureNodes=(features)
\end_layout

\begin_layout Plain Layout

LabelNodes=(labels)
\end_layout

\begin_layout Plain Layout

CriteriaNodes=(CE)
\end_layout

\begin_layout Plain Layout

EvalNodes=(ErrPredict)
\end_layout

\begin_layout Plain Layout

OutputNodes=(Plus2)
\end_layout

\end_inset


\end_layout

\begin_layout Standard
We will introduce the basic concepts such as variables, parameters, inputs,
 and training criteria using this example.
\end_layout

\begin_layout Subsubsection
Variables
\begin_inset Index idx
status open

\begin_layout Plain Layout
Variables
\end_layout

\end_inset


\end_layout

\begin_layout Standard
\begin_inset listings
inline false
status open

\begin_layout Plain Layout

SDim=784
\end_layout

\begin_layout Plain Layout

HDim=256
\end_layout

\begin_layout Plain Layout

LDim=10
\end_layout

\end_inset


\end_layout

\begin_layout Standard
The first thing you will notice are the variables: SDim, HDim and LDim.
 Variables are defined in NDL when they appear on the left of an equal sign.
 From that point on that variable name will be associated with the value
 it was assigned.
 A variable can contain a matrix or scalar value.
 Variables are immutable, and assigning new values to an existing variable
 is not supported.
\end_layout

\begin_layout Standard
Variable names may be any alphanumeric sequence that starts with a letter
 and are case-insensitive.
 Any name that is also a function (operator) name is a reserved word and
 cannot be used for a variable.
 The special node names 
\emph on
FeatureNodes, LabelNodes, CriteriaNodes, EvalNodes, OutputNodes
\emph default
 are also reserved and may not be used as variable names.
\end_layout

\begin_layout Standard
The variables SDim, HDim and LDim are set to scalar numeric values in this
 example and are used as parameters in the NDL functions.
 More specifically, SDim, HDim and LDim are the sizes of input, hidden,
 and output layers in this example and assigned the values 784, 256, and
 10, respectively.
 The input and output layer sizes are determined by the task while the hidden
 layer size can be chosen by the users depending on their needs.
\end_layout

\begin_layout Subsubsection
Inputs
\begin_inset Index idx
status open

\begin_layout Plain Layout
Input
\end_layout

\end_inset


\end_layout

\begin_layout Standard
\begin_inset listings
inline false
status open

\begin_layout Plain Layout

features=Input(SDim)
\end_layout

\begin_layout Plain Layout

labels=Input(LDim)
\end_layout

\end_inset


\end_layout

\begin_layout Standard
Inputs are used to represent input data and labels associated with the samples.
 Input is a special function.
 They are represented as InputNodes internally and are not saved as part
 of the CN model.
 In this example, the 
\emph on
features
\emph default
 input will have the dimensions of the input data (SDim), and the 
\emph on
labels
\emph default
 input will have the dimensions of the labels (LDim).
 The variables chosen here are for convenience and could be any valid variable
 name.
\end_layout

\begin_layout Subsubsection
Parameters
\begin_inset Index idx
status open

\begin_layout Plain Layout
Parameter
\end_layout

\end_inset


\end_layout

\begin_layout Standard
\begin_inset listings
inline false
status open

\begin_layout Plain Layout

B0=Parameter(HDim)
\end_layout

\begin_layout Plain Layout

W0=Parameter(HDim, SDim)
\end_layout

\begin_layout Plain Layout

W1=Parameter(LDim, HDim)
\end_layout

\begin_layout Plain Layout

B1=Parameter(LDim, 1)
\end_layout

\end_inset


\end_layout

\begin_layout Standard
Parameters are matrices that constitute the learned model upon completion
 of training.
 They are represented as LearnableParameterNodes internally and are saved
 as part of the CN model.
 The model parameters transform the input data into the desired output data
 and are updated as part of the learning process.
 
\end_layout

\begin_layout Standard
In this example.
 CNTK will train W0 and W1 the weight matrices, and B0 and B1 the bias matrices.
 Parameter matrices are always represented as two-dimensional matrices internall
y.
 If only one dimension is given the other dimension is assumed to be 1.
 By default parameters are initialized with uniform random numbers between
 -0.5 and 0.5, but other options exist (see Section 
\begin_inset CommandInset ref
LatexCommand ref
reference "sub:NDL-Functions"

\end_inset

).
\end_layout

\begin_layout Subsubsection
Functions
\begin_inset Index idx
status open

\begin_layout Plain Layout
Functions
\end_layout

\end_inset


\end_layout

\begin_layout Standard
\begin_inset listings
inline false
status open

\begin_layout Plain Layout

Times1=Times(W0, features)
\end_layout

\begin_layout Plain Layout

Plus1=Plus(Times1, B0)
\end_layout

\begin_layout Plain Layout

RL1=RectifiedLinear(Plus1)
\end_layout

\end_inset


\end_layout

\begin_layout Standard
Functions describe computation steps.
 Functions are called using a syntax similar to most programming languages.
 The function name is followed by parenthesis which contains the comma separated
 parameter list.
 Each function returns a single value, which is identified by a variable.
 The complete list of functions can be found in Section 
\begin_inset CommandInset ref
LatexCommand ref
reference "sub:NDL-Functions"

\end_inset

.
\end_layout

\begin_layout Standard
The hidden layer in this example involves three computation steps: It first
 gets the product of the weight matrix W0 and the features matrix; then
 gets the excitation by adding the product to the bias; and finally applies
 the activation function, in this case RectifiedLinear(), to the excitation.
 Internally the operators Times(), Plus() and RectifiedLinear() are represented
 as computation nodes TimesNode, PlusNode, and RectifiedLinearNode, respectively.
 These Computation nodes are saved as part of the CN model but their values
 are not.
\end_layout

\begin_layout Subsubsection
Training
\begin_inset Index idx
status open

\begin_layout Plain Layout
Training Criteria
\end_layout

\end_inset

 and Testing Criteria
\begin_inset Index idx
status open

\begin_layout Plain Layout
Testing Criteria
\end_layout

\end_inset


\end_layout

\begin_layout Standard
\begin_inset listings
inline false
status open

\begin_layout Plain Layout

#Training Criterion
\end_layout

\begin_layout Plain Layout

CE=CrossEntropyWithSoftmax(labels, Plus2)
\end_layout

\begin_layout Plain Layout

\end_layout

\begin_layout Plain Layout

#Test Objective Function
\end_layout

\begin_layout Plain Layout

ErrPredict=ErrorPrediction(labels, Plus2)
\end_layout

\end_inset

Each CN can have multiple root nodes used for different purposes.
 In this example, the training and testing criteria are different.
 We use the operator CrossEntropyWithSoftmax
\begin_inset Index idx
status open

\begin_layout Plain Layout
CrossEntropyWithSoftmax
\end_layout

\end_inset

() to compute the training criterion and the operator ErrorPrediction
\begin_inset Index idx
status open

\begin_layout Plain Layout
ErrorPrediction
\end_layout

\end_inset

() to compute the testing criterion.
 These operators are internally represented as computation nodes CrossEntropyWit
hSoftmaxNode and ErrorPredictionNode with names CE and ErrPredict, respectively.
\end_layout

\begin_layout Subsubsection
Special Nodes
\begin_inset Index idx
status open

\begin_layout Plain Layout
Special Nodes
\end_layout

\end_inset


\end_layout

\begin_layout Standard
\begin_inset listings
inline false
status open

\begin_layout Plain Layout

FeatureNodes=(features)
\end_layout

\begin_layout Plain Layout

LabelNodes=(labels)
\end_layout

\begin_layout Plain Layout

CriteriaNodes=(CE)
\end_layout

\begin_layout Plain Layout

EvalNodes=(ErrPredict)
\end_layout

\begin_layout Plain Layout

OutputNodes=(Plus2)
\end_layout

\begin_layout Plain Layout

NodesReqMultiSeqHandling=(CE)
\end_layout

\end_inset

After defining the network, it’s important to let CNTK know what the special
 nodes are in the network.
 For example, CNTK needs to know which input nodes are features and labels.
 It also needs to know the default output nodes, evaluation nodes and training
 criteria nodes.
 Note here the specification of the nodes that require special handling
 (NodesReqMultiSeqHandling) when the network is evalauted or trained with
 multiple sequences, e.g., when the network itself is an RNN or the model
 is trained with the sequence-level criterion.
 Since in these cases multiple sequences will be stitched together to improve
 the speed and special handling is needed for, e.g., the criterion node, to
 reset the RNN states at the right time and to mask out the samples when
 the features/labels are missing.
 CNTK supports multiple inputs and outputs which can be represented by comma
 separated variable names surrounded by parentheses.
\end_layout

\begin_layout Standard
These special nodes can be specified in two different ways, the node arrays,
 or by use of special tags we will discuss later.
 If both methods are used the values are combined.
\end_layout

\begin_layout Subsubsection
Comments
\begin_inset Index idx
status open

\begin_layout Plain Layout
Comments
\end_layout

\end_inset

:
\end_layout

\begin_layout Standard
 to be interpreted as a comment.
 The following are valid comments:
\end_layout

\begin_layout Standard
\begin_inset listings
inline false
status open

\begin_layout Plain Layout

#Test Objective Function
\end_layout

\begin_layout Plain Layout

ErrPredict=ErrorPrediction(labels, Plus2) # classification error
\end_layout

\begin_layout Plain Layout

\end_layout

\begin_layout Plain Layout

# the following variable is set to infinity and 
\end_layout

\begin_layout Plain Layout

# the # in 1#INF is not interpreted as a comment marker
\end_layout

\begin_layout Plain Layout

var = 1#INF
\end_layout

\end_inset


\end_layout

\begin_layout Subsection
Macros
\begin_inset Index idx
status open

\begin_layout Plain Layout
Macros
\end_layout

\end_inset


\end_layout

\begin_layout Standard
While creating a network using the syntax shown above is not all that difficult,
 it can get wordy when creating deep neural networks with many layers.
 To alleviate this problem, common definitions can be combined into macros.
 
\end_layout

\begin_layout Subsubsection
Defining Macros
\begin_inset Index idx
status open

\begin_layout Plain Layout
Defining Macros
\end_layout

\end_inset


\end_layout

\begin_layout Standard
Macros can be defined as a one line function, or as a block of code.
 For example, the single-line macro
\end_layout

\begin_layout Standard
\begin_inset listings
inline false
status open

\begin_layout Plain Layout

RFF(x1, w1, b1)=RectifiedLinear(Plus(Times(w1,x1),b1))
\end_layout

\end_inset

defines the three steps involved in the hidden layer computation in the
 previous section, all in one line.
 When the functions calls are nested they will be evaluated from the innermost
 nested function call to the outermost.
\end_layout

\begin_layout Standard
A macro can also be defined as a block of code, for example
\end_layout

\begin_layout Standard
\begin_inset listings
inline false
status open

\begin_layout Plain Layout

FF(X1, W1, B1)
\end_layout

\begin_layout Plain Layout

{
\end_layout

\begin_layout Plain Layout

  T=Times(W1,X1)
\end_layout

\begin_layout Plain Layout

  FF=Plus(T, B1)
\end_layout

\begin_layout Plain Layout

}
\end_layout

\end_inset

defines the feed forward computation without the activation function.
 It shows an alternate format of a macro.
 Semicolons are not required, but can be used if desired.
 The variables and parameters used inside the macros are local to the macro
 but are accessible externally with dot operators we will discuss later.
 The return value of a macro is defined by a local macro variable that has
 the same name as the macro.
 In this case the FF() macro's return value is the FF local variable.
 If no variable matches, the last variable in the macro will be returned.
\end_layout

\begin_layout Standard
The macro 
\end_layout

\begin_layout Standard
\begin_inset listings
inline false
status open

\begin_layout Plain Layout

BFF(in, rows, cols)
\end_layout

\begin_layout Plain Layout

{
\end_layout

\begin_layout Plain Layout

  B=Parameter(rows)
\end_layout

\begin_layout Plain Layout

  W=Parameter(rows, cols)
\end_layout

\begin_layout Plain Layout

  BFF = FF(in, w, b)
\end_layout

\begin_layout Plain Layout

}
\end_layout

\end_inset

shows how parameters are declared within a macro.
 As in this example, a macro may call another macro.
 However recursion (i.e., calling itself) is not supported.
\end_layout

\begin_layout Standard
The macro
\end_layout

\begin_layout Standard
\begin_inset listings
inline false
status open

\begin_layout Plain Layout

RBFF(input,rowCount,colCount)
\end_layout

\begin_layout Plain Layout

{
\end_layout

\begin_layout Plain Layout

  F = BFF(input, rowCount, colCount);
\end_layout

\begin_layout Plain Layout

  RBFF = RectifiedLinear(F);
\end_layout

\begin_layout Plain Layout

}
\end_layout

\begin_layout Plain Layout

\end_layout

\end_inset

calls the previous macro and adds the RectifiedLinear() activation function.
 The macro
\end_layout

\begin_layout Standard
\begin_inset listings
inline false
status open

\begin_layout Plain Layout

SMBFF(x,r,c, labels)
\end_layout

\begin_layout Plain Layout

{
\end_layout

\begin_layout Plain Layout

  F = BFF(x,r,c);
\end_layout

\begin_layout Plain Layout

  SM = CrossEntropyWithSoftmax(labels, F)
\end_layout

\begin_layout Plain Layout

}
\end_layout

\end_inset

computes the output layer value and the cross entropy training criterion.
 Since no variable matches the name of the macro, the last variable defined
 in the macro, SM in this case, is used as a return value.
\end_layout

\begin_layout Subsubsection
Using Macros
\begin_inset Index idx
status open

\begin_layout Plain Layout
Using Macros
\end_layout

\end_inset


\end_layout

\begin_layout Standard
The following example uses the macros defined above.
 It describes the same one-hidden-layer network discussed in Section 
\begin_inset CommandInset ref
LatexCommand ref
reference "sub:NDL-Basic-Concepts"

\end_inset

 but is much simpler and easier to understand because of the use of macros.
 One new feature shown in this network definition is the access to macro-region
 variables.
 ErrorPrediction() needs to access an intermediate result from SMBFF before
 the CrossEntropyWithSoftmax() is applied.
 Although the needed variable is local to the macro, it can be accessed
 via the 
\emph on
dot
\emph default
 syntax.
 The return value of the macro is CE, so CE.F can be used to access the local
 variable F defined in the macro.
  This does requires the user to know the names used in the macro, so having
 all macro definitions available is important.
 In the single line version of macros, there are no user defined variable
 names, so this feature cannot be used.
 Since macros can be nested, dot names can be several layers deep if necessary.
\end_layout

\begin_layout Standard
\begin_inset listings
inline false
status open

\begin_layout Plain Layout

# Sample, Hidden, and Label dimensions
\end_layout

\begin_layout Plain Layout

SDim=784
\end_layout

\begin_layout Plain Layout

HDim=256
\end_layout

\begin_layout Plain Layout

LDim=10
\end_layout

\begin_layout Plain Layout

\end_layout

\begin_layout Plain Layout

#Inputs
\end_layout

\begin_layout Plain Layout

features=Input(SDim)
\end_layout

\begin_layout Plain Layout

labels=Input(LDim)
\end_layout

\begin_layout Plain Layout

\end_layout

\begin_layout Plain Layout

# Layer operations
\end_layout

\begin_layout Plain Layout

L1 = RBFF(features, HDim, SDim)
\end_layout

\begin_layout Plain Layout

CE = SMBFF(L1, LDim, HDim, labels)
\end_layout

\begin_layout Plain Layout

Err=ErrorPrediction(labels, CE.F)
\end_layout

\end_inset


\end_layout

\begin_layout Subsection
Optional Parameters
\begin_inset Index idx
status open

\begin_layout Plain Layout
Optional Parameters
\end_layout

\end_inset


\begin_inset Index idx
status open

\begin_layout Plain Layout
Parameter ! Optional
\end_layout

\end_inset


\end_layout

\begin_layout Standard
Optional Parameters are a feature that allows additional parameters to be
 specified to a function.
 While optional parameters can be specified for any function or macro, they
 are limited to constant values.
 In addition, the underlying function must support the passed optional parameter
s, or there is no effect on the network.
 When optional parameters are used on a macro, the macro must define local
 variables that match the optional parameter name and value.
\end_layout

\begin_layout Subsubsection
\begin_inset Index idx
status open

\begin_layout Plain Layout
Parameter ! initialization
\end_layout

\end_inset

Parameter initialization
\end_layout

\begin_layout Standard
One common use of these optional parameters is to define how parameters
 will be initialized.
 In the example
\end_layout

\begin_layout Standard
\begin_inset listings
inline false
status open

\begin_layout Plain Layout

B0=Parameter(HDim, init=zero)
\end_layout

\begin_layout Plain Layout

W0=Parameter(HDim, SDim, init=uniform)
\end_layout

\end_inset

the Bias matrix will be zero initialized, and the weight matrix will be
 initialized with uniform random numbers.
 Please consult Section 
\begin_inset CommandInset ref
LatexCommand ref
reference "sub:NDL-Functions"

\end_inset

 to find which functions accept optional parameters
\end_layout

\begin_layout Subsubsection
Tagging special values
\begin_inset Index idx
status open

\begin_layout Plain Layout
Parameter ! special values
\end_layout

\end_inset


\begin_inset Index idx
status open

\begin_layout Plain Layout
Tagging special values
\end_layout

\end_inset


\end_layout

\begin_layout Standard
As an alternate to providing an array of special nodes that are used as
 features, labels, criteria, etc, optional parameters can be used.
 So instead of using
\end_layout

\begin_layout Standard
\begin_inset listings
inline false
status open

\begin_layout Plain Layout

FeatureNodes=(features)
\end_layout

\begin_layout Plain Layout

LabelNodes=(labels)
\end_layout

\begin_layout Plain Layout

CriteriaNodes=(CE)
\end_layout

\begin_layout Plain Layout

EvalNodes=(ErrPredict)
\end_layout

\begin_layout Plain Layout

NodesReqMultiSeqHandling=(CE)
\end_layout

\end_inset

we can tag these nodes as they are defined.
\end_layout

\begin_layout Standard
\begin_inset listings
inline false
status open

\begin_layout Plain Layout

features=Input(SDim, tag=feature)
\end_layout

\begin_layout Plain Layout

labels=Input(LDim, tag=label)
\end_layout

\begin_layout Plain Layout

CE = SMBFF(L3, LDim, HDim, labels, tag=Criteria)
\end_layout

\begin_layout Plain Layout

Err=ErrorPrediction(labels, CE.F, tag=Eval)
\end_layout

\begin_layout Plain Layout

CE = SMBFF(L3, LDim, HDim, labels, tag=MultiSeq)
\end_layout

\end_inset


\end_layout

\begin_layout Standard
The acceptable tag names correspond to the special node types and are as
 follows:
\end_layout

\begin_layout Itemize

\emph on
feature
\emph default
: feature input.
\end_layout

\begin_layout Itemize

\emph on
label
\family roman
\series medium
\shape up
\size normal
\emph off
\bar no
\strikeout off
\uuline off
\uwave off
\noun off
\color none
: label input
\end_layout

\begin_layout Itemize

\emph on
criteria
\family roman
\series medium
\shape up
\size normal
\emph off
\bar no
\strikeout off
\uuline off
\uwave off
\noun off
\color none
: training criteria 
\end_layout

\begin_layout Itemize

\emph on
eval
\family roman
\series medium
\shape up
\size normal
\emph off
\bar no
\strikeout off
\uuline off
\uwave off
\noun off
\color none
: evaluation node
\end_layout

\begin_layout Itemize

\emph on
output
\family roman
\series medium
\shape up
\size normal
\emph off
\bar no
\strikeout off
\uuline off
\uwave off
\noun off
\color none
: output node
\end_layout

\begin_layout Subsection
NDL Functions
\begin_inset Index idx
status open

\begin_layout Plain Layout
NDL ! Functions
\end_layout

\end_inset


\begin_inset CommandInset label
LatexCommand label
name "sub:NDL-Functions"

\end_inset


\end_layout

\begin_layout Standard
This section describe the currently implemented NDL functions (operators).
 These operations are implemented as computation nodes internally and are
 discussed in Chapter 
\begin_inset CommandInset ref
LatexCommand ref
reference "chap:CN"

\end_inset

.
 As CNTK is expanded, additional functions become available.
 In the following discussion, 
\emph on
ordered optional
\emph default
 parameters are operational parameters that are identified by the position
 of the parameter in the argument list, and named optional parameters are
 optional parameters that are specified by an augment name.
 For example, if cols is an ordered optional parameter in 
\end_layout

\begin_layout Standard
\begin_inset listings
inline false
status open

\begin_layout Plain Layout

Function(rows, [cols=1])
\end_layout

\end_inset

we can use 
\end_layout

\begin_layout Standard
\begin_inset listings
inline false
status open

\begin_layout Plain Layout

Function(rowsValue, colsValue)
\end_layout

\end_inset

to specify the cols value.
 If cols is a named optional parameter, we need to call the function as
\end_layout

\begin_layout Standard
\begin_inset listings
inline false
status open

\begin_layout Plain Layout

Function(rowsValue, cols=colsValue)
\end_layout

\end_inset

instead.
\end_layout

\begin_layout Subsubsection
InputValue
\begin_inset Index idx
status open

\begin_layout Plain Layout
InputValue
\end_layout

\end_inset

 or Input
\begin_inset Index idx
status open

\begin_layout Plain Layout
Input
\end_layout

\end_inset

 
\end_layout

\begin_layout Standard
Defines input data for the network.
 Inputs are read from a datasource.The datasource information is specified
 in the configuration file separately, allowing the same network to be used
 with multiple datasets easily.
 The syntax is 
\end_layout

\begin_layout Standard
\begin_inset listings
inline false
status open

\begin_layout Plain Layout

InputValue(rows, [cols=1], {tag=feature|label})
\end_layout

\begin_layout Plain Layout

Input(rows, [cols=1], {tag=feature|label})  #deprecated
\end_layout

\end_inset


\end_layout

\begin_layout Itemize
rows - row dimension of the data.
\end_layout

\begin_layout Itemize
cols - [ordered optional] column dimension of the data, default to 1.
 Each column is considered as a sample in CNTK.
 Default value is often used since the actual value may be determined by
 the minibatch size.
\end_layout

\begin_layout Itemize
tag - [named optional] tag for the inputs to indicate the intended usage.
 It can be either feature or label.
\end_layout

\begin_layout Subsubsection
ImageInput
\begin_inset Index idx
status open

\begin_layout Plain Layout
ImageInput
\end_layout

\end_inset

 or Image
\begin_inset Index idx
status open

\begin_layout Plain Layout
Image
\end_layout

\end_inset


\end_layout

\begin_layout Standard
Defines the three-dimensional (channel_id, img_row, img_col) image input
 data stored in column-major for the network.
 ImageInputs are read from a datasource which is specified in the configuration
 file separately, allowing the same network to be used with multiple datasets
 easily.
 The syntax is 
\end_layout

\begin_layout Standard
\begin_inset listings
inline false
status open

\begin_layout Plain Layout

ImageInput(width, height, channels, [numImages=1], 
\end_layout

\begin_layout Plain Layout

          {tag=feature|label})
\end_layout

\begin_layout Plain Layout

Image(width, height, channels, [numImages=1], 
\end_layout

\begin_layout Plain Layout

          {tag=feature|label}) #deprecated
\end_layout

\end_inset


\end_layout

\begin_layout Itemize
width - width of the image data.
\end_layout

\begin_layout Itemize
height  - height of the image data.
\end_layout

\begin_layout Itemize
channels - number of channels in the image data (i.e.
 RGB would have 3 channels)
\end_layout

\begin_layout Itemize
numImages - [ordered optional] number of images, defaults to 1.
 Each image is stored as a column vector with size 
\begin_inset Formula $width\times height\times channels$
\end_inset

.
 
\end_layout

\begin_layout Itemize
tag - [named optional] tag for the inputs to indicate the intended usage.
 It can be either feature or label.
\end_layout

\begin_layout Standard
CNTK uses column-major (similar to matlab) to store the matrices.
 Each image is represented as a column vector internally and should be stored
 as [channel_id, img_row, img_col].
\end_layout

\begin_layout Subsubsection
LearnableParameter
\begin_inset Index idx
status open

\begin_layout Plain Layout
LearnableParameter
\end_layout

\end_inset

 or Parameter
\begin_inset Index idx
status open

\begin_layout Plain Layout
Parameter
\end_layout

\end_inset


\end_layout

\begin_layout Standard
Defines a parameter in the network that will be trained and stored as part
 of the model.
 Normally used for weight and bias matrices/vectors.
 These two function names mean the same thing but Parameter is a shorter
 name.
 The syntax is
\end_layout

\begin_layout Standard
\begin_inset listings
inline false
status open

\begin_layout Plain Layout

LearnableParameter(row, [cols=1], 
\end_layout

\begin_layout Plain Layout

         {computeGradient=true|false, 
\end_layout

\begin_layout Plain Layout

         init=fixedValue|Uniform|Gaussian|fromFile, 
\end_layout

\begin_layout Plain Layout

         value=0, initValueScale=number})
\end_layout

\begin_layout Plain Layout

Parameter(row, [cols=1], {needGradient=true|false, 
\end_layout

\begin_layout Plain Layout

          init=fixedValue|Uniform|Gaussian|fromFile, 
\end_layout

\begin_layout Plain Layout

          value=0, initValueScale=number}) #deprecated
\end_layout

\end_inset


\end_layout

\begin_layout Itemize
rows - number of rows in the parameter.
\end_layout

\begin_layout Itemize
cols - [ordered optional] number of columns in the parameter, defaults to
 1.
 
\end_layout

\begin_layout Itemize
needGradient- [named optional] determines whether the parameter should be
 updated by the training algorithm.
 Defaults is true.
\end_layout

\begin_layout Itemize
init - [named optional] parameter initialization method.
 
\end_layout

\begin_deeper
\begin_layout Itemize
fixedValue- initialize all the values in the parameter with a fixed value
 determined by the optional value argument.
\end_layout

\begin_layout Itemize
fromFile - No initialization is required, should only be used if the network
 will be initializing it in some other way
\end_layout

\begin_layout Itemize
Uniform - Initializes the parameter matrix with uniform random numbers in
 the range of 
\begin_inset Formula $\left[-0.05\times initValueScale,0.05\times initValueScale\right]$
\end_inset


\end_layout

\begin_layout Itemize
Gaussian - Initializes the parameter matrix with Gaussian random numbers
 with zero mean and standard deviation of 
\begin_inset Formula $0.2\times initValueScale/\sqrt{cols}$
\end_inset


\end_layout

\end_deeper
\begin_layout Itemize
initValueScale - [named optional] scale the range of the random numbers
 used for initialization.
 Only meaningful when Uniform or Gaussian is used as a init method.
 Default is 1.
 
\end_layout

\begin_layout Itemize
value - [named optional] the initial value of all the parameters when the
 initialization method is set to fixedValue.
 Default is 0.
\end_layout

\begin_layout Subsubsection
Constant
\begin_inset Index idx
status open

\begin_layout Plain Layout
Constant
\end_layout

\end_inset

 or Const
\begin_inset Index idx
status open

\begin_layout Plain Layout
Const
\end_layout

\end_inset


\end_layout

\begin_layout Standard
Defines a constant parameter (i.e., will not change during the training process)
 that will be saved as part of the model.
 The syntax is 
\end_layout

\begin_layout Standard
\begin_inset listings
inline false
status open

\begin_layout Plain Layout

Constant(value, [rows=1, cols=1])
\end_layout

\begin_layout Plain Layout

Const(value, [rows=1, cols=1])  #deprecated
\end_layout

\end_inset


\end_layout

\begin_layout Itemize
value - the value of the constant.
\end_layout

\begin_layout Itemize
rows - [ordered optional] row dimension of the data, default to 1.
\end_layout

\begin_layout Itemize
cols - [ordered optional] column dimension of the data, default to 1.
 
\end_layout

\begin_layout Subsubsection
RectifiedLinear
\begin_inset Index idx
status open

\begin_layout Plain Layout
RectifiedLinear
\end_layout

\end_inset

 or ReLU
\begin_inset Index idx
status open

\begin_layout Plain Layout
ReLU
\end_layout

\end_inset

, Sigmoid
\begin_inset Index idx
status open

\begin_layout Plain Layout
Sigmoid
\end_layout

\end_inset

, Tanh
\begin_inset Index idx
status open

\begin_layout Plain Layout
Tanh
\end_layout

\end_inset

, Log
\begin_inset Index idx
status open

\begin_layout Plain Layout
Log
\end_layout

\end_inset


\end_layout

\begin_layout Standard
Apply the rectified linear function (RectifiedLinear or ReLU), Sigmoid function
 (Sigmoid), hyperbolic tangent (Tanh), or natural logarithm (Log) to each
 element of the input matrix.
 The resulting matrix has the same dimension as that of the input matrix.
 The syntax is
\end_layout

\begin_layout Standard
\begin_inset listings
inline false
status open

\begin_layout Plain Layout

RectifiedLinear(m)
\end_layout

\begin_layout Plain Layout

ReLU(m) #deprecated
\end_layout

\begin_layout Plain Layout

Sigmoid(m)
\end_layout

\begin_layout Plain Layout

Tanh(m)
\end_layout

\begin_layout Plain Layout

Log(m)
\end_layout

\end_inset


\end_layout

\begin_layout Itemize
m - input matrix.
 Can be any matrix except when it's input to the log function under which
 condition each element must be positive (otherwise exception will be thrown).
 
\end_layout

\begin_layout Subsubsection
Softmax
\begin_inset Index idx
status open

\begin_layout Plain Layout
Softmax
\end_layout

\end_inset


\end_layout

\begin_layout Standard
Compute the softmax of the input matrix for each column.
 The resulting matrix has the same dimensions as that of the input matrix.
 The syntax is
\end_layout

\begin_layout Standard
\begin_inset listings
inline false
status open

\begin_layout Plain Layout

Softmax(m)
\end_layout

\end_inset


\end_layout

\begin_layout Itemize
m - input matrix.
 
\end_layout

\begin_layout Subsubsection
LogSoftmax
\begin_inset Index idx
status open

\begin_layout Plain Layout
LogSoftmax
\end_layout

\end_inset


\end_layout

\begin_layout Standard
Compute the log of softmax of the input matrix for each column.
 The resulting matrix has the same dimensions as that of the input matrix.
 The syntax is
\end_layout

\begin_layout Standard
\begin_inset listings
inline false
status open

\begin_layout Plain Layout

LogSoftmax(m)
\end_layout

\end_inset


\end_layout

\begin_layout Itemize
m - input matrix.
 
\end_layout

\begin_layout Subsubsection
SumElements
\begin_inset Index idx
status open

\begin_layout Plain Layout
SumElements
\end_layout

\end_inset


\end_layout

\begin_layout Standard
Calculate the sum of all elements in the input matrix.
 The result is a scalar (or one by one matrix).
 The syntax is
\end_layout

\begin_layout Standard
\begin_inset listings
inline false
status open

\begin_layout Plain Layout

SumElements(m)
\end_layout

\end_inset


\end_layout

\begin_layout Itemize
m - input matrix 
\end_layout

\begin_layout Subsubsection
Negate
\begin_inset Index idx
status open

\begin_layout Plain Layout
Negate
\end_layout

\end_inset


\end_layout

\begin_layout Standard
Negate each element of the matrix.
 The resulting matrix has the same dimension as that of the input matrix.
 The syntax is
\end_layout

\begin_layout Standard
\begin_inset listings
inline false
status open

\begin_layout Plain Layout

Negate(m)
\end_layout

\end_inset


\end_layout

\begin_layout Itemize
m - input matrix.
\end_layout

\begin_layout Subsubsection
RowSlice
\begin_inset Index idx
status open

\begin_layout Plain Layout
RowSlice
\end_layout

\end_inset


\end_layout

\begin_layout Standard
Select a row slice from the input matrix for all columns (samples).
 The resulting matrix is a numRows by m.cols matrix.
 This function is often used to extract a portion of the input.
 The syntax is
\end_layout

\begin_layout Standard
\begin_inset listings
inline false
status open

\begin_layout Plain Layout

RowSlicete(startRow, numRows, m)
\end_layout

\end_inset


\end_layout

\begin_layout Itemize
m - input matrix.
\end_layout

\begin_layout Itemize
startRow - the start row to get a slice
\end_layout

\begin_layout Itemize
numRows - the number of rows to get
\end_layout

\begin_layout Subsubsection
RowStack
\begin_inset Index idx
status open

\begin_layout Plain Layout
RowStack
\end_layout

\end_inset


\end_layout

\begin_layout Standard
Concatnate rows of input matrices to form a bigger matrix.
 The resulting matrix is a sumof(rows) by m1.cols matrix.
 It supports variable-length input.
 The syntax is
\end_layout

\begin_layout Standard
\begin_inset listings
inline false
status open

\begin_layout Plain Layout

RowStack(m1, m2, ...)
\end_layout

\end_inset


\end_layout

\begin_layout Itemize
m1, m2 - input matrices.
 can be any number of input matrices.
\end_layout

\begin_layout Subsubsection
Scale
\begin_inset Index idx
status open

\begin_layout Plain Layout
Scale
\end_layout

\end_inset


\end_layout

\begin_layout Standard
Scale each element in the input matrix by a scalar value.
 The resulting matrix has the same dimension as that of the input matrix.
 The syntax is
\end_layout

\begin_layout Standard
\begin_inset listings
inline false
status open

\begin_layout Plain Layout

Scale(scaleFactor, m)
\end_layout

\end_inset


\end_layout

\begin_layout Itemize
scaleFactor - floating point scalar scale factor
\end_layout

\begin_layout Itemize
m - input matrix 
\end_layout

\begin_layout Subsubsection
Times
\begin_inset Index idx
status open

\begin_layout Plain Layout
Times
\end_layout

\end_inset


\end_layout

\begin_layout Standard
Calculate the product of two matrices.
 The resulting matrix has a size of m1.rows by m2.cols.
 The syntax is
\end_layout

\begin_layout Standard
\begin_inset listings
inline false
status open

\begin_layout Plain Layout

Times(m1, m2)
\end_layout

\end_inset


\end_layout

\begin_layout Itemize
m1, m2 - input matrices.
 The m1.cols must equal m2.rows.
\end_layout

\begin_layout Subsubsection
TransposeTimes
\begin_inset Index idx
status open

\begin_layout Plain Layout
TransposeTimes
\end_layout

\end_inset


\end_layout

\begin_layout Standard
Calculate the product 
\begin_inset Formula $m1^{T}m2$
\end_inset

.
 The resulting matrix has a size of m1.cols by m2.cols.
 The syntax is
\end_layout

\begin_layout Standard
\begin_inset listings
inline false
status open

\begin_layout Plain Layout

Times(m1, m2)
\end_layout

\end_inset


\end_layout

\begin_layout Itemize
m1, m2 - input matrices.
 The m1.rows must equal m2.rows.
\end_layout

\begin_layout Subsubsection
DiagTimes
\begin_inset Index idx
status open

\begin_layout Plain Layout
DiagTimes
\end_layout

\end_inset


\end_layout

\begin_layout Standard
Calculate the product of two matrices in which the first matrix is a diagonal
 matrix whose diagonal values are represented as a vector.
 The resulting matrix is m1.rows by m2.cols.
 The syntax is
\end_layout

\begin_layout Standard
\begin_inset listings
inline false
status open

\begin_layout Plain Layout

DiagTimes(m1, m2)
\end_layout

\end_inset


\end_layout

\begin_layout Itemize
m1 - the diagonal matrix whose diagonal values are represented as a vector
 of size m2.rows by one.
\end_layout

\begin_layout Itemize
m2 - a normal input matrix.
 m1.rows must equal m2.rows.
\end_layout

\begin_layout Subsubsection
Plus
\begin_inset Index idx
status open

\begin_layout Plain Layout
Plus
\end_layout

\end_inset

, Minus
\begin_inset Index idx
status open

\begin_layout Plain Layout
Minus
\end_layout

\end_inset

, ElementTimes
\begin_inset Index idx
status open

\begin_layout Plain Layout
ElementTimes
\end_layout

\end_inset


\end_layout

\begin_layout Standard
Calculate the sum (Plus), difference (Minus), or element-wise product (ElementTi
mes) of two matrices.
 The resulting matrices have the same dimension as that of the input matrices.
 The syntax is
\end_layout

\begin_layout Standard
\begin_inset listings
inline false
status open

\begin_layout Plain Layout

Plus(m1, m2)
\end_layout

\begin_layout Plain Layout

Minus(m1, m2)
\end_layout

\begin_layout Plain Layout

ElementTimes(m1, m2)
\end_layout

\end_inset


\end_layout

\begin_layout Itemize
m1, m2 - input matrices.
 Must be the same dimensions.
\end_layout

\begin_layout Subsubsection
KhatriRaoProduct
\begin_inset Index idx
status open

\begin_layout Plain Layout
KhatriRaoProduct
\end_layout

\end_inset

 or ColumnwiseCrossProduct
\begin_inset Index idx
status open

\begin_layout Plain Layout
ColumnwiseCrossProduct
\end_layout

\end_inset


\end_layout

\begin_layout Standard
Compute the cross product of each column of two input matrices.
 These two functions mean the same thing but ColumnwiseCrossProduct is easier
 to understand for most people.
 The resulting matrix is a (m1.rows times m2.rows) by m1.cols matrix.
 The syntax is
\end_layout

\begin_layout Standard
\begin_inset listings
inline false
status open

\begin_layout Plain Layout

KhatriRaoProduct(m1, m2)
\end_layout

\begin_layout Plain Layout

ColumnwiseCrossProduct(m1, m2) #deprecated
\end_layout

\end_inset


\end_layout

\begin_layout Itemize
m1, m2 - input matrices.
 The matrices should have same columns.
\end_layout

\begin_layout Subsubsection
GMMLogLikelihood
\begin_inset Index idx
status open

\begin_layout Plain Layout
GMMLogLikelihood
\end_layout

\end_inset

 or GMMLL
\begin_inset Index idx
status open

\begin_layout Plain Layout
GMMLL
\end_layout

\end_inset


\end_layout

\begin_layout Standard
Compute the Gaussian mixture model log likelihood of feature values given
 the unnormalized Gaussian mixture weights (i.e., priors), Gaussian means
 and log standard deviation.
 The resulting matrix is a 1 by FeatureValues.cols matrix.
 This node can be used in generative models to implement normal Gaussian
 mixture models or mixture density network.
 The syntax is
\end_layout

\begin_layout Standard
\begin_inset listings
inline false
status open

\begin_layout Plain Layout

GMMLogLikelihood(UnnormedPrior, Means, LogStddev, FeatureValues)
\end_layout

\begin_layout Plain Layout

GMMLL(UnnormedPrior, Means, LogStddev, FeatureValues) #deprecated
\end_layout

\end_inset


\end_layout

\begin_layout Itemize
UnnormedPrior- unnormalized Gaussian mixture weights (or prior).
 The actual prior is the softmax of UnnormedPrior to make sure each prior
 is non-negative and all priors sum to 1.
 UnnormedPrior.rows equals to the number of Gaussian components.
 
\end_layout

\begin_layout Itemize
Means - the mean vectors of all the Gaussian components.
 Means.rows equals to the number of Gaussian components times feature size.
\end_layout

\begin_layout Itemize
LogStddev - the log of the standard deviation for each Gaussian component.
 All dimensions share the same LogStddev.
 The actual standard deviation is the exponential of LogStddev to make sure
 it's positive.
 LogStddev.rows equals to the number of Gaussian components.
\end_layout

\begin_layout Itemize
FeatureValues - the feature values on which to compute the log likelihood.
 
\end_layout

\begin_layout Standard
Note, UnnormedPrior, Means and LogStddev should have the same number of
 columns which should be either 1 or the same as the columns in FeatureValues.
\end_layout

\begin_layout Subsubsection
SquareError
\begin_inset Index idx
status open

\begin_layout Plain Layout
SquareError
\end_layout

\end_inset

 or SE
\begin_inset Index idx
status open

\begin_layout Plain Layout
SE
\end_layout

\end_inset


\end_layout

\begin_layout Standard
Compute the sum of the squared difference between elements in the two input
 matrices.
 The result is a scalar (i.e., one by one matrix).
 This is often used as a training criterion node.
 The syntax is
\end_layout

\begin_layout Standard
\begin_inset listings
inline false
status open

\begin_layout Plain Layout

SquareError(m1, m2)
\end_layout

\begin_layout Plain Layout

SE(m1, m2) #deprecated
\end_layout

\end_inset


\end_layout

\begin_layout Itemize
m1, m2 - input matrices.
 Must have the same dimensions.
\end_layout

\begin_layout Subsubsection
CrossEntropyWithSoftmax
\begin_inset Index idx
status open

\begin_layout Plain Layout
CrossEntropyWithSoftmax
\end_layout

\end_inset

 or CEWithSM
\begin_inset Index idx
status open

\begin_layout Plain Layout
CEWithSM
\end_layout

\end_inset


\end_layout

\begin_layout Standard
Compute the softmax for each column of the input matrix, compare the result
 against the ground truth labels and compute sum of the cross entropy value
 for all the columns (i.e., samples).
 The result is a scalar (i.e., one by one matrix).
 This is often used as a training criterion node.
 The syntax is
\end_layout

\begin_layout Standard
\begin_inset listings
inline false
status open

\begin_layout Plain Layout

CrossEntropyWithSoftmax(labels, matrix)
\end_layout

\begin_layout Plain Layout

CEWithSM(labels, matrix) #deprecated
\end_layout

\end_inset


\end_layout

\begin_layout Itemize
labels - the ground truth labels
\end_layout

\begin_layout Itemize
matrix - input matrix.
\end_layout

\begin_layout Subsubsection
ClassBasedCrossEntropyWithSoftmax
\begin_inset Index idx
status open

\begin_layout Plain Layout
ClassBasedCrossEntropyWithSoftmax
\end_layout

\end_inset

 or CBCEWithSM
\begin_inset Index idx
status open

\begin_layout Plain Layout
CNCEWithSM
\end_layout

\end_inset


\end_layout

\begin_layout Standard
Compute the sum of the cross entropy value for all the columns (i.e., samples)
 using the class-based evaluation trick to reduce the computation cost.
 The result is a scalar (i.e., one by one matrix).
 This is often used as a training criterion node when the number of classes
 is huge (e.g., in language model).
 The syntax is
\end_layout

\begin_layout Standard
\begin_inset listings
inline false
status open

\begin_layout Plain Layout

ClassBasedCrossEntropyWithSoftmax(labels, matrix)
\end_layout

\begin_layout Plain Layout

CBCEWithSM(labels, mainInputInfo, mainWeight, classProbBeforeSoftmax) #deprecate
d
\end_layout

\end_inset


\end_layout

\begin_layout Itemize
labels - the ground truth labels.
 This is a 4 by T matrix, where T is the number of samples.
 The first row is the ground truth output id.
 The second row is the ground truth class id.
 The third and fourth rows are the start (inclusive) and end (exclusive)
 output ids corresponding to the ground trueth class id.
\end_layout

\begin_layout Itemize
mainInputInfo - contains the main information to make the classfication
 decision.
 It's an inputDim by T matrix.
 In language model, inputDim is often the hidden layer size.
\end_layout

\begin_layout Itemize
mainWeight - the inputDim by outputDim weight matrix, where inputDim is
 the number of rows in mainInputInfo and outputDim is the number of output
 nodes (e.g., number of words in language model).
 During the computation, only the column slice corresponding to the start
 and end output ids of the class id is used to reduce the computation.
\end_layout

\begin_layout Itemize
classProbBeforeSoftmax - applying softmax on this matrix will result in
 class probabilities.
 This is a numOfClass by T matrix, where numOfClass is the number of classes.
\end_layout

\begin_layout Subsubsection
ErrorPrediction
\begin_inset Index idx
status open

\begin_layout Plain Layout
ErrorPrediction
\end_layout

\end_inset

 or ClassificationError
\begin_inset Index idx
status open

\begin_layout Plain Layout
ClassificationError
\end_layout

\end_inset


\end_layout

\begin_layout Standard
Evaluate the classification error of the predictions made by the model.
 It finds the index of the highest value for each column in the input matrix
 and compares it to the actual ground truth label.
 The result is a scalar (i.e., one by one matrix).
 This is often used as an evaluation criterion.
 It cannot be used as a training criterion though since the gradient is
 not defined for this operation.
 The syntax is
\end_layout

\begin_layout Standard
\begin_inset listings
inline false
status open

\begin_layout Plain Layout

ErrorPrediction(labels, m)
\end_layout

\begin_layout Plain Layout

ClassificationError(labels, m)
\end_layout

\end_inset


\end_layout

\begin_layout Itemize
labels - the ground truth labels
\end_layout

\begin_layout Itemize
m - input matrix.
\end_layout

\begin_layout Subsubsection
CosDistance
\begin_inset Index idx
status open

\begin_layout Plain Layout
CosDistance
\end_layout

\end_inset

 or CosDist
\begin_inset Index idx
status open

\begin_layout Plain Layout
CosDist
\end_layout

\end_inset


\end_layout

\begin_layout Standard
Evaluate the cosine distance between each column of two input matrices.
 The resulting matrix is a one by m1.cols row vector.
 The syntax is
\end_layout

\begin_layout Standard
\begin_inset listings
inline false
status open

\begin_layout Plain Layout

CosDistance(m1, m2)
\end_layout

\begin_layout Plain Layout

CosDist(m1, m2) #deprecated
\end_layout

\end_inset


\end_layout

\begin_layout Itemize
m1, m2 - input matrices.
 The matrices should have same dimensions.
\end_layout

\begin_layout Subsubsection
CosDistanceWithNegativeSamples
\begin_inset Index idx
status open

\begin_layout Plain Layout
CosDistanceWithNegativeSamples
\end_layout

\end_inset

 or CosWithNegSamples
\begin_inset Index idx
status open

\begin_layout Plain Layout
CosWithNegSamples
\end_layout

\end_inset


\end_layout

\begin_layout Standard
Evaluate the cosine distance between each column of two input matrices as
 the distance of positive samples, and the cosine distance between each
 column of the left matrix (m1) and 
\emph on
numNegSamples
\emph default
 of samples in the right matrix (m2) selected by shifting the column 
\emph on
numShifts
\emph default
 times as the negative samples.
 The resulting matrix is 
\emph on
numNegSamples+1
\emph default
 by m1.cols matrix.
 Often used in the deep structured semantic model (DSSM).
 The syntax is
\end_layout

\begin_layout Standard
\begin_inset listings
inline false
status open

\begin_layout Plain Layout

CosDistanceWithNegativeSamples(m1, m2, numShifts, numNegSamples)
\end_layout

\begin_layout Plain Layout

CosWithNegSamples(m1, m2, numShifts, numNegSamples) #deprecated
\end_layout

\end_inset


\end_layout

\begin_layout Itemize
m1, m2 - input matrices.
 The matrices should have same dimensions.
\end_layout

\begin_layout Itemize
numShifts - number of shifts in m2 for choosing negative samples, a 1 by
 1 matrix
\end_layout

\begin_layout Itemize
numNegSamples- number of negative samples to use in m2, a 1 by 1 matrix
\end_layout

\begin_layout Subsubsection
MatrixL1Reg
\begin_inset Index idx
status open

\begin_layout Plain Layout
MatrixL1Reg
\end_layout

\end_inset

 or L1Reg
\begin_inset Index idx
status open

\begin_layout Plain Layout
L1Reg
\end_layout

\end_inset

, MatrixL2Reg
\begin_inset Index idx
status open

\begin_layout Plain Layout
MatrixL2Reg
\end_layout

\end_inset

 or L2Reg
\begin_inset Index idx
status open

\begin_layout Plain Layout
L2Reg
\end_layout

\end_inset


\end_layout

\begin_layout Standard
Compute the L1 (MatrixL1Reg, L1Reg) or Frobenius (MatrixL2Reg, L2Reg) norm
 of the input matrix.
 The result is a scalar (i.e., one by one matrix).
 This is often used as regularization terms.
 The syntax is
\end_layout

\begin_layout Standard
\begin_inset listings
inline false
status open

\begin_layout Plain Layout

MatrixL1Reg(m)
\end_layout

\begin_layout Plain Layout

L1Reg(m) #deprecated
\end_layout

\begin_layout Plain Layout

MatrixL2Reg(m)
\end_layout

\begin_layout Plain Layout

L2Reg(m) #deprecated
\end_layout

\end_inset


\end_layout

\begin_layout Itemize
m - input matrix
\end_layout

\begin_layout Subsubsection
Mean
\begin_inset Index idx
status open

\begin_layout Plain Layout
Mean
\end_layout

\end_inset


\end_layout

\begin_layout Standard
Compute the mean vector of the input matrix by sweeping the whole dataset.
 The resulting matrix is a m.rows by one matrix.
 This operation is precomputed before the first training pass.
 The syntax is
\end_layout

\begin_layout Standard
\begin_inset listings
inline false
status open

\begin_layout Plain Layout

Mean(m)
\end_layout

\end_inset


\end_layout

\begin_layout Standard
m - input matrix
\end_layout

\begin_layout Subsubsection
InvStdDev
\begin_inset Index idx
status open

\begin_layout Plain Layout
InvStdDev
\end_layout

\end_inset


\end_layout

\begin_layout Standard
Compute the per-dimensional (i.e., assume each dimension is independent with
 each other and the covariance matrix is a diagonal) inversed standard deviation
 vector of the input matrix by sweeping the whole dataset.
 The resulting matrix is a m.rows by one matrix.
 This operation is precomputed before the first training pass.
 The syntax is
\end_layout

\begin_layout Standard
\begin_inset listings
inline false
status open

\begin_layout Plain Layout

InvStdDev(m)
\end_layout

\end_inset


\end_layout

\begin_layout Itemize
m - input matrix
\end_layout

\begin_layout Subsubsection
PerDimMeanVarNormalization
\begin_inset Index idx
status open

\begin_layout Plain Layout
PerDimMeanVarNormalization
\end_layout

\end_inset

 or PerDimMVNorm
\begin_inset Index idx
status open

\begin_layout Plain Layout
PerDimMVNorm
\end_layout

\end_inset


\end_layout

\begin_layout Standard
Compute the mean-variance normalized matrix for each column (i.e., sample)
 of the input matrix.
 The resulting matrix has the same dimensions as the input matrix.
 
\end_layout

\begin_layout Standard
\begin_inset listings
inline false
status open

\begin_layout Plain Layout

PerDimMeanVarNormalization(m, mean, invStdDev)
\end_layout

\begin_layout Plain Layout

PerDimMVNorm(m, mean, invStdDev) #deprecated
\end_layout

\end_inset


\end_layout

\begin_layout Itemize
m - input matrix than needs to be normalized
\end_layout

\begin_layout Itemize
mean - the mean vector.
 It's a m.rows by one matrix.
\end_layout

\begin_layout Itemize
invStdDev - the per-dimensional inversed standard deviation vector.
 It's a m.rows by one matrix in which all values are non-negative.
\end_layout

\begin_layout Subsubsection
PerDimMeanVarDeNormalization
\begin_inset Index idx
status open

\begin_layout Plain Layout
PerDimMeanVarDeNormalization
\end_layout

\end_inset

 or PerDimMVDeNorm
\begin_inset Index idx
status open

\begin_layout Plain Layout
PerDimMVDeNorm
\end_layout

\end_inset


\end_layout

\begin_layout Standard
De-normalize from the mean-variance normalized input matrix for each column
 (i.e., sample).
 It is often used in the generative model where during the training the
 network's output node is normalized which needs to be de-normalized at
 the actual generation process.
 The resulting matrix has the same dimensions as the input matrix.
 
\end_layout

\begin_layout Standard
\begin_inset listings
inline false
status open

\begin_layout Plain Layout

PerDimMeanVarDeNormalization(m, mean, invStdDev)
\end_layout

\begin_layout Plain Layout

PerDimMVDeNorm(m, mean, invStdDev) #deprecated
\end_layout

\end_inset


\end_layout

\begin_layout Itemize
m - input matrix than needs to be de-normalized
\end_layout

\begin_layout Itemize
mean - the mean vector.
 It's a m.rows by one matrix.
\end_layout

\begin_layout Itemize
invStdDev - the per-dimensional inversed standard deviation vector.
 It's a m.rows by one matrix in which all values are non-negative.
\end_layout

\begin_layout Subsubsection
Dropout
\begin_inset Index idx
status open

\begin_layout Plain Layout
Dropout
\end_layout

\end_inset


\end_layout

\begin_layout Standard
Compute a new matrix with some percentage of random elements in the input
 matrix set to zero.
 The percentage (called dropout rate) is often set as part of the training
 configuration (e.g., the stochastic gradient descent block we will discuss
 in Section 
\begin_inset CommandInset ref
LatexCommand ref
reference "sec:Stochastic-Gradient-Descent"

\end_inset

).
 During evaluation the dropout rate is set to zero and this operation has
 no effect (i.e., just pass the input matrix through).
 It is commonly used to prevent overfitting during the training process
 or to pretrain a model.
 The syntax is
\end_layout

\begin_layout Standard
\begin_inset listings
inline false
status open

\begin_layout Plain Layout

Dropout(m)
\end_layout

\end_inset


\end_layout

\begin_layout Itemize
m - input matrix
\end_layout

\begin_layout Subsubsection
Convolution
\begin_inset Index idx
status open

\begin_layout Plain Layout
Convolution
\end_layout

\end_inset

 or Convolve
\begin_inset Index idx
status open

\begin_layout Plain Layout
Convolve
\end_layout

\end_inset


\end_layout

\begin_layout Standard
Compute the convolution of a weight matrix with an image.
 The resulting matrix may have different dimension depends on the parameters
 passed in.
 The syntax is
\end_layout

\begin_layout Standard
\begin_inset listings
inline false
status open

\begin_layout Plain Layout

Convolution(w, image, kernelWidth, kernelHeight, 
\end_layout

\begin_layout Plain Layout

            outputChannels, horizontalSubsample, 
\end_layout

\begin_layout Plain Layout

            verticalSubsample, [zeroPadding=false, 
\end_layout

\begin_layout Plain Layout

            maxTempMemSizeInSamples=0])
\end_layout

\begin_layout Plain Layout

Convolve(w, image, kernelWidth, kernelHeight, 
\end_layout

\begin_layout Plain Layout

            outputChannels, horizontalSubsample, 
\end_layout

\begin_layout Plain Layout

            verticalSubsample, [zeroPadding=false, 
\end_layout

\begin_layout Plain Layout

            maxTempMemSizeInSamples=0]) #deprecated
\end_layout

\end_inset


\end_layout

\begin_layout Itemize
w - convolution weight matrix, it has the dimensions of [outputChannels,
 kernelWidth * kernelHeight * inputChannels].
 If w's dimensions are not specified (i.e., all are zero's) they will be automatic
ally set by CNTK using a depth-first traversing pass.
\end_layout

\begin_layout Itemize
image - the input image.
 
\end_layout

\begin_layout Itemize
kernelWidth - width of the kernel
\end_layout

\begin_layout Itemize
kernelHeight - height of the kernel
\end_layout

\begin_layout Itemize
outputChannels - number of output channels
\end_layout

\begin_layout Itemize
horizontalSubsample - subsamples (or stride) in the horizontal direction.
 In most cases this should be set to 1.
\end_layout

\begin_layout Itemize
verticalSubsample - subsamples (or stride) in the vertical direction.
 In most cases this should be set to 1.
\end_layout

\begin_layout Itemize
zeroPadding - [named optional] specify whether the sides of the image should
 be padded with zeros.
 Default is false.
 When it's true, the convolution window can move out of the image.
\end_layout

\begin_layout Itemize
maxTempMemSizeInSamples - [named optional] maximum amount of memory (in
 samples) that should be reserved to do matrix packing.
 Default is 0 which means the same as the input samples.
\end_layout

\begin_layout Subsubsection
MaxPooling
\begin_inset Index idx
status open

\begin_layout Plain Layout
MaxPooling
\end_layout

\end_inset

, AveragePooling
\begin_inset Index idx
status open

\begin_layout Plain Layout
AveragePooling
\end_layout

\end_inset


\end_layout

\begin_layout Standard
Computes a new matrix by selecting the maximum (MaxPooling) or computing
 the average (AveragePooling) value in the pooling window.
 This is used to aggregate information from the input and will reduce the
 dimensions of a matrix.
 The syntax is
\end_layout

\begin_layout Standard
\begin_inset listings
inline false
status open

\begin_layout Plain Layout

MaxPooling(m, windowWidth, windowHeight, stepW, stepH)
\end_layout

\begin_layout Plain Layout

AveragePooling(m, windowWidth, windowHeight, stepW, stepH)
\end_layout

\end_inset


\end_layout

\begin_layout Itemize
m - input matrix
\end_layout

\begin_layout Itemize
windowWidth - width of the pooling window
\end_layout

\begin_layout Itemize
windowHeight - height of the pooling window
\end_layout

\begin_layout Itemize
stepW - step (or stride) used in the width direction
\end_layout

\begin_layout Itemize
stepH - step (or stride) used in the height direction
\end_layout

\begin_layout Subsubsection
Delay
\begin_inset Index idx
status open

\begin_layout Plain Layout
Delay
\end_layout

\end_inset


\end_layout

\begin_layout Standard
Used to apply a value in the past to the current time.
 It is most often used to create recurrent networks.
 The resulting matrix has the same dimension as that of the input matrix.
 The syntax is
\end_layout

\begin_layout Standard
\begin_inset listings
inline false
status open

\begin_layout Plain Layout

Delay(rows, [cols], m, [delayTime=1, defaultPastValue=0.1])
\end_layout

\end_inset


\end_layout

\begin_layout Itemize
rows - the number of rows in the delay node (and in the input matrix).
 This parameter is needed because under some loopy conditions the dimensions
 cannot be automatically inferred from the input matrix.
\end_layout

\begin_layout Itemize
cols - the number of columns in the delay node (and in the input matrix).
 This parameter is optional since it will be set based on the minibatch
 size during training and testing.
\end_layout

\begin_layout Itemize
m - input matrix to be delayed.
 Each column is a sample.
 The samples may be from different utterances as explained in Chapter .
\begin_inset CommandInset ref
LatexCommand ref
reference "chap:CN"

\end_inset


\end_layout

\begin_layout Itemize
delayTime - [named optional] the amount of delay.
 Default is 1.
\end_layout

\begin_layout Itemize
defaultPastValue - [named optional] the default value to use if the past
 value is not available.
 Default is 0.1.
\end_layout

\begin_layout Section
Model Editing Language
\begin_inset Index idx
status open

\begin_layout Plain Layout
Model Editing Language
\end_layout

\end_inset


\end_layout

\begin_layout Standard
The model editing language (MEL
\begin_inset Index idx
status open

\begin_layout Plain Layout
MEL
\end_layout

\end_inset

) of the CNTK provides a means to modify both the structure and the model
 parameters of an existing trained network using a set of provided commands.
 It provides a number of functions to modify the network and can use network
 description language (NDL
\begin_inset Index idx
status open

\begin_layout Plain Layout
NDL
\end_layout

\end_inset

) to define new elements.
 MEL is very important since it allows users, for example, to train a network
 with one configuration and later use it as part of another network designed
 for another purpose.
 It also allows users to do discriminative pretraining 
\begin_inset CommandInset citation
LatexCommand cite
key "DNN-SWB-seide+2011,FeatEngInDNN-Seide+2011"

\end_inset

 on DNNs by building shallow networks first and then inserting new layers
 one on top of another.
\end_layout

\begin_layout Standard
It looks similar to a scripting language in syntax, but give a simple way
 to modify an existing network.
 This network must have been defined in a format that CNTK can read, currently
 only the CNTK computational network disk format is supported.
 
\end_layout

\begin_layout Subsection
Basic Features
\end_layout

\begin_layout Standard
In this section we cover the basic features of the MEL by the following
 example.
\end_layout

\begin_layout Standard
\begin_inset listings
inline false
status open

\begin_layout Plain Layout

model1 = LoadModel("c:
\backslash
models
\backslash
mymodel.dnn", format=cntk)
\end_layout

\begin_layout Plain Layout

SetDefaultModel(model1)
\end_layout

\begin_layout Plain Layout

\end_layout

\begin_layout Plain Layout

DumpModel(model1, "c:
\backslash
temp
\backslash
originalModel.dmp", includeData = true)
\end_layout

\begin_layout Plain Layout

\end_layout

\begin_layout Plain Layout

#create another hidden layer
\end_layout

\begin_layout Plain Layout

Copy(L3.*, L4.*, copy=all)
\end_layout

\begin_layout Plain Layout

\end_layout

\begin_layout Plain Layout

#Hook up the layer
\end_layout

\begin_layout Plain Layout

SetInput(L4.*.T, 1, L3.RL) # Layer 3 output to Layer 4 input
\end_layout

\begin_layout Plain Layout

SetInput(CE.*.T, 1, L4.RL) # Layer 4 output to Top layer input
\end_layout

\begin_layout Plain Layout

\end_layout

\begin_layout Plain Layout

#Add mean variance normalization using in-line NDL
\end_layout

\begin_layout Plain Layout

meanVal = Mean(features)
\end_layout

\begin_layout Plain Layout

invstdVal = InvStdDev(features)
\end_layout

\begin_layout Plain Layout

inputVal = PerDimMeanVarNormalization(features,meanVal,invstdVal)
\end_layout

\begin_layout Plain Layout

\end_layout

\begin_layout Plain Layout

#make the features input now take the normalized input
\end_layout

\begin_layout Plain Layout

SetInput(L1.BFF.FF.T, 1, inputVal)
\end_layout

\begin_layout Plain Layout

\end_layout

\begin_layout Plain Layout

#save model
\end_layout

\begin_layout Plain Layout

SaveModel("c:
\backslash
models
\backslash
mymodel4HiddenWithMeanVarNorm.cn")
\end_layout

\end_inset


\end_layout

\begin_layout Standard
This MEL script is using a network that was defined originally by the NDL
 script
\end_layout

\begin_layout Standard
\begin_inset listings
inline false
status open

\begin_layout Plain Layout

# constants defined
\end_layout

\begin_layout Plain Layout

# Sample, Hidden, and Label dimensions
\end_layout

\begin_layout Plain Layout

SDim=784
\end_layout

\begin_layout Plain Layout

HDim=256
\end_layout

\begin_layout Plain Layout

LDim=10
\end_layout

\begin_layout Plain Layout

\end_layout

\begin_layout Plain Layout

features=Input(SDim, tag=feature)
\end_layout

\begin_layout Plain Layout

labels=Input(LDim, tag=label)
\end_layout

\begin_layout Plain Layout

\end_layout

\begin_layout Plain Layout

# Layer operations
\end_layout

\begin_layout Plain Layout

L1 = RBFF(features, HDim, SDim)
\end_layout

\begin_layout Plain Layout

L2 = RBFF(L1, HDim, HDim)
\end_layout

\begin_layout Plain Layout

L3 = RBFF(L2, HDim, HDim)
\end_layout

\begin_layout Plain Layout

CE = SMBFF(L3, LDim, HDim, labels, tag=Criteria)
\end_layout

\begin_layout Plain Layout

Err=ErrorPrediction(labels, CE.F, tag=Eval)
\end_layout

\begin_layout Plain Layout

\end_layout

\begin_layout Plain Layout

# rootNodes defined here
\end_layout

\begin_layout Plain Layout

OutputNodes=(CE.F)
\end_layout

\end_inset


\end_layout

\begin_layout Subsubsection
Loading and Setting Default Models
\begin_inset Index idx
status open

\begin_layout Plain Layout
Default Models
\end_layout

\end_inset


\end_layout

\begin_layout Standard
The first command of a MEL script is usually a LoadModel
\begin_inset Index idx
status open

\begin_layout Plain Layout
LoadModel
\end_layout

\end_inset

() command.
 This function takes the name of a model file on disk, and an optional parameter
 specifying the format of the model file.
 Currently only CNTK format model files are accepted, and CNTK format is
 the default value.
 Programmers can write file converters to support more model formats.
\end_layout

\begin_layout Standard
\begin_inset listings
inline false
status open

\begin_layout Plain Layout

model1 = LoadModel("c:
\backslash
models
\backslash
mymodel.cn", format=cntk)
\end_layout

\begin_layout Plain Layout

SetDefaultModel(model1)
\end_layout

\end_inset


\end_layout

\begin_layout Standard
Here 
\emph on
model1
\emph default
 is the name this model is within the MEL script.
 This identifier is used in the next line to set this model as the default
 model.
 The default model defines the model that will be assumed in all name references
 within the script, where a model name is required but not specified, and
 the model to which any NDL commands will apply.
 If no model has been explicitly set to be the default model, the last loaded
 or created model is used as a default.
 However, It is recommended that the SetDefaultModel() command be used to
 make it explicit.
\end_layout

\begin_layout Subsubsection
Viewing a Model File
\end_layout

\begin_layout Standard
It is often necessary to view a model file to determine the names used in
 the model file.
 MEL uses the node names in most commands, to specify which node(s) should
 be modified.
 The Dump
\begin_inset Index idx
status open

\begin_layout Plain Layout
Dump
\end_layout

\end_inset

() command dumps the node names and optionally values to a readable file.
 The parameters are the model name, the file name, and if the dump should
 include data.
 The includeData optional parameter defaults to false.
 
\end_layout

\begin_layout Standard
\begin_inset listings
inline false
status open

\begin_layout Plain Layout

DumpModel(model1, "c:
\backslash
temp
\backslash
originalModel.dmp", includeData = true)
\end_layout

\end_inset


\end_layout

\begin_layout Standard
The dump looks something like this:
\end_layout

\begin_layout Standard
\begin_inset listings
inline false
status open

\begin_layout Plain Layout

...
\end_layout

\begin_layout Plain Layout

features=InputValue [784,32]
\end_layout

\begin_layout Plain Layout

L1.BFF.B=LearnableParameter [256,1] NeedGradient=true
\end_layout

\begin_layout Plain Layout

0.0127850091
\end_layout

\begin_layout Plain Layout

-0.00473949127
\end_layout

\begin_layout Plain Layout

0.0156492535
\end_layout

\begin_layout Plain Layout

...
\end_layout

\begin_layout Plain Layout

0.00529919751
\end_layout

\begin_layout Plain Layout

####################################################################
\end_layout

\begin_layout Plain Layout

L1.BFF.FF.P=Plus ( L1.BFF.FF.T , L1.BFF.B )
\end_layout

\begin_layout Plain Layout

L1.BFF.FF.T=Times ( L1.BFF.W , normInput )
\end_layout

\begin_layout Plain Layout

L1.BFF.W=LearnableParameter [256,784] NeedGradient=true
\end_layout

\begin_layout Plain Layout

0.0174789988 0.0226208009 -0.00648776069 0.0346485041 -0.0449098013 -0.0233792514
\end_layout

\begin_layout Plain Layout

0.0154407881 0.000157605857 0.0206625946 0.0491085015 0.00128563121
\end_layout

\begin_layout Plain Layout

...
\end_layout

\end_inset


\end_layout

\begin_layout Subsubsection
Copy Nodes
\end_layout

\begin_layout Standard
The copy
\begin_inset Index idx
status open

\begin_layout Plain Layout
Copy
\end_layout

\end_inset

 command will copy a node, or a group of nodes from one location to another
 location.
 This can be done within the same model, or between different models:
\end_layout

\begin_layout Standard
\begin_inset listings
inline false
status open

\begin_layout Plain Layout

#create another hidden layer
\end_layout

\begin_layout Plain Layout

Copy(L3.*, L4.*, copy=all)
\end_layout

\end_inset


\end_layout

\begin_layout Standard
The first parameter is the source of the copy and must exist, the second
 is the target and may or may not exist.
 If it does exist, those matching nodes will be overwritten by the copy.
 The optional parameter 
\series bold
copy
\series default
 can be used to change this behavior, the options are: 
\series bold
all 
\series default
- the default, which copies all node data and links, or 
\series bold
value 
\series default
- which
\series bold
 
\series default
copies the node values only, leaving the connections between nodes (if any)
 unchanged.
\end_layout

\begin_layout Standard
Since the L3 used in this copy command was originally defined in NDL as
 
\end_layout

\begin_layout Standard
\begin_inset listings
inline false
status open

\begin_layout Plain Layout

L3 = RBFF(L2, HDim, HDim)
\end_layout

\end_inset


\end_layout

\begin_layout Standard
The new L4 layer will contain all the nodes L3 contains (RectifiedLinear,
 Plus, Times, W and B Parameters) all connected just as they were in the
 original L3 layer.
\end_layout

\begin_layout Subsubsection
SetInput
\begin_inset Index idx
status open

\begin_layout Plain Layout
SetInput
\end_layout

\end_inset


\end_layout

\begin_layout Standard
To integrate this new layer into the model, the inputs and outputs of the
 nodes must reset.
 After the copy any node whose connected nodes were not copied will have
 those connections set to an invalid value.
 These need to be fixed in order to have a valid model.
 Before a model can be saved CNTK first checkes to see if all nodes are
 correctly connected.
\end_layout

\begin_layout Standard
You can change connections between nodes with the SetInput() command.
 This command takes a node to modify, the input number (zero-based) to modify,
 and the new value for that input.
 The following commands hook up the inputs and outputs for our copied nodes:
\end_layout

\begin_layout Standard
\begin_inset listings
inline false
status open

\begin_layout Plain Layout

#hook up the layer
\end_layout

\begin_layout Plain Layout

SetInput(L4.*.T, 1, L3.RL) # Layer 3 output to Layer 4 input
\end_layout

\begin_layout Plain Layout

SetInput(CE.*.T, 1, L4.RL) # Layer 4 output to Top layer input
\end_layout

\end_inset


\end_layout

\begin_layout Standard
To connect our new L4 layer, we need to set the second input of the Times
 node (L4.BFF.FF.T) to L3.RL, which is the output of the L3 layer.
 The input number is zero-based, so the first input is zero and the second
 input would be '1'.
 Likewise we need to hook the output of the L4 layer nodes to the input
 of the top layer.
 Once again this ends up being a Times node (CE.BFF.FF.T).
\end_layout

\begin_layout Subsubsection
Adding New Nodes: In-line NDL
\begin_inset Index idx
status open

\begin_layout Plain Layout
In-line NDL
\end_layout

\end_inset

 and NDL Snippets
\begin_inset Index idx
status open

\begin_layout Plain Layout
NDL ! Snippets
\end_layout

\end_inset


\end_layout

\begin_layout Standard
Adding new nodes to an existing model can be done just as a model was originally
 defined in NDL.
 There are two ways to do this, the simplest is to just type the NDL definitions
 into the MEL script, as if it was NDL, like so:
\end_layout

\begin_layout Standard
\begin_inset listings
inline false
status open

\begin_layout Plain Layout

#Add mean variance normalization using in-line NDL
\end_layout

\begin_layout Plain Layout

meanVal = Mean(features)
\end_layout

\begin_layout Plain Layout

invstdVal = InvStdDev(features)
\end_layout

\begin_layout Plain Layout

inputVal = PerDimMeanVarNormalization(features,meanVal,invstdVal)
\end_layout

\end_inset


\end_layout

\begin_layout Standard
This is called in-line NDL and can be used for most tasks.
 The new nodes will be placed in the current default model in the MEL script.
 Note that the variable features used in the NDL is actually a node from
 the default model.
 In-line NDL may use node names from the default model as parameters, and
 MEL commands may use NDL symbols as parameters.
 There are a number of restrictions in using in-line NDL:
\end_layout

\begin_layout Itemize
 Only fully quantified node names are accepted.
\end_layout

\begin_layout Itemize
NDL symbols only apply to the default model at the time they were created
 when used in MEL commands.
\end_layout

\begin_layout Itemize
Macros may not be defined in in-line NDL (though they can in an NDL snippet)
\end_layout

\begin_layout Itemize
Only macros defined in the default macro file referenced in the config file,
 or macros defined in an NDL snippet in the MEL Script may be used.
\end_layout

\begin_layout Itemize
NDL will be processed when the next MEL command that requires it to be processed
 is encountered.
 It is only at this time that the new nodes are fully created.
 If forward references are used to variables, they must be resolved before
 the next MEL command that requires the variables to be resolved.
\end_layout

\begin_layout Standard
Using NDL Snippet is another way.
 NDL snippets are sections of NDL definitions that generate new nodes.
 Any NDL construct that is legal in an NDL script can be used.
 This includes defining macros and other advanced NDL features.
 Inside the snippets wildcard naming and use of symbols from another model
 are not allowed.
 The syntax for defining an NDL snippet are as follows:
\end_layout

\begin_layout Standard
\begin_inset listings
inline false
status open

\begin_layout Plain Layout

[modelName]=[
\end_layout

\begin_layout Plain Layout

#ndl commands go here
\end_layout

\begin_layout Plain Layout

]
\end_layout

\end_inset


\end_layout

\begin_layout Standard
Upon the completion of the snippet, the modelName will be the name of the
 newly defined model.
 This model need not be fully defined.
 For example, the special nodes (i.e.
 criteria nodes) do not need to be defined in the model.
 However, all referenced variables must be defined in the snippet.
 It is often easier to use in-line NDL to define new nodes in MEL, and NDL
 Snippets to define any macros.
 Macros are defined in a global namespace and can be defined in any model
 and used from any other model.
 One possible use of an NDL snippet is to define an entirely new model,
 and then use MEL to populate the new model with values.
 
\end_layout

\begin_layout Subsubsection
SaveModel
\begin_inset Index idx
status open

\begin_layout Plain Layout
SaveModel
\end_layout

\end_inset


\end_layout

\begin_layout Standard
After the model edits are complete, it's time to save the model:
\end_layout

\begin_layout Standard
\begin_inset listings
inline false
status open

\begin_layout Plain Layout

#save model
\end_layout

\begin_layout Plain Layout

SaveModel("c:
\backslash
models
\backslash
mymodel4HiddenWithMeanVarNorm.cn")
\end_layout

\end_inset


\end_layout

\begin_layout Standard
This command saves the default model to the path name specified.
 Alternatively, you can specify the model name as the first parameter with
 the path as the second to make the model name explicit.
 Before the save happens the model is validated to ensure it is a valid
 model.
 Should there be an error in the model, an error message will be displayed
 on the console and the model edit will terminate.
\end_layout

\begin_layout Subsubsection
Name Matching
\begin_inset Index idx
status open

\begin_layout Plain Layout
Name Matching
\end_layout

\end_inset


\end_layout

\begin_layout Standard
You may have noticed the use of the ‘*
\begin_inset Index idx
status open

\begin_layout Plain Layout
*
\end_layout

\end_inset

’ wildcard character
\begin_inset Index idx
status open

\begin_layout Plain Layout
wildcard character
\end_layout

\end_inset

 in the commands presented to this point.
 Those are name matching wildcards, and are useful in matching a group of
 related nodes.
 Because of the hierarchical dot-naming scheme used by NDL, it is easy to
 select all the nodes that a particular macro generated because they will
 all start with the same prefix.
 Nodes generated by NDL macros have the following structure:
\end_layout

\begin_layout Standard
\begin_inset listings
inline false
status open

\begin_layout Plain Layout

[name]{.[macroName]}.[nameNode]
\end_layout

\end_inset


\end_layout

\begin_layout Standard
Where 
\emph on
name
\emph default
 is the name assigned in NDL, macroName is the name given to a macro called
 by the initial macro, and can be several layers deep, and nameNode is the
 name given to a single node in the final macro.
 For example, this macro in NDL
\end_layout

\begin_layout Standard
\begin_inset listings
inline false
status open

\begin_layout Plain Layout

L3 = RBFF(L2, HDim, HDim)
\end_layout

\end_inset

generates the following nodes:
\end_layout

\begin_layout Itemize

\family roman
\series medium
\shape up
\size normal
\emph off
\bar no
\strikeout off
\uuline off
\uwave off
\noun off
\color none
L3.RL: RectifiedLinear node
\end_layout

\begin_layout Itemize

\family roman
\series medium
\shape up
\size normal
\emph off
\bar no
\strikeout off
\uuline off
\uwave off
\noun off
\color none
L3.BFF.B: Parameter node - used for bias
\end_layout

\begin_layout Itemize

\family roman
\series medium
\shape up
\size normal
\emph off
\bar no
\strikeout off
\uuline off
\uwave off
\noun off
\color none
L3.BFF.W: Parameter node - used for weight
\end_layout

\begin_layout Itemize

\family roman
\series medium
\shape up
\size normal
\emph off
\bar no
\strikeout off
\uuline off
\uwave off
\noun off
\color none
L3.BFF.FF.T: Times node
\end_layout

\begin_layout Itemize

\family roman
\series medium
\shape up
\size normal
\emph off
\bar no
\strikeout off
\uuline off
\uwave off
\noun off
\color none
L3.BFF.FF.P: Plus node
\end_layout

\begin_layout Standard
These wildcard patterns can be used to access these nodes:
\end_layout

\begin_layout Itemize

\family roman
\series medium
\shape up
\size normal
\emph off
\bar no
\strikeout off
\uuline off
\uwave off
\noun off
\color none
L3.*: Select all the L3 nodes
\end_layout

\begin_layout Itemize

\family roman
\series medium
\shape up
\size normal
\emph off
\bar no
\strikeout off
\uuline off
\uwave off
\noun off
\color none
L3.*.P: Select the L3.BFF.FF.P node
\end_layout

\begin_layout Itemize

\family roman
\series medium
\shape up
\size normal
\emph off
\bar no
\strikeout off
\uuline off
\uwave off
\noun off
\color none
L3.*: All the L3 nodes in the model
\end_layout

\begin_layout Subsection
MEL Command Reference
\end_layout

\begin_layout Standard
This section contains the currently implemented MEL Command functions.
\end_layout

\begin_layout Subsubsection

\series bold
CreateModel
\begin_inset Index idx
status open

\begin_layout Plain Layout
CreateModel
\end_layout

\end_inset

, CreateModelWithName
\begin_inset Index idx
status open

\begin_layout Plain Layout
CreateModelWithName
\end_layout

\end_inset


\end_layout

\begin_layout Standard
Creates a new empty model.
 The syntax is
\end_layout

\begin_layout Standard
\begin_inset listings
inline false
status open

\begin_layout Plain Layout

m=CreateModel()
\end_layout

\begin_layout Plain Layout

CreateModelWithName(m)
\end_layout

\end_inset


\end_layout

\begin_layout Itemize
m - the name of newly created model
\end_layout

\begin_layout Subsubsection

\series bold
LoadModel
\begin_inset Index idx
status open

\begin_layout Plain Layout
LoadModel
\end_layout

\end_inset

, LoadModelWithName
\begin_inset Index idx
status open

\begin_layout Plain Layout
LoadModelWithName
\end_layout

\end_inset


\end_layout

\begin_layout Standard
Load a model from a disk file and assign it a name.
 The syntax is
\end_layout

\begin_layout Standard
\begin_inset listings
inline false
status open

\begin_layout Plain Layout

m=LoadModel(modelFileName, [format=cntk])
\end_layout

\begin_layout Plain Layout

LoadModelWithName(m, modelFileName, [format=cntk])
\end_layout

\end_inset


\end_layout

\begin_layout Itemize
m - the name of loaded model
\end_layout

\begin_layout Itemize
modelFileName - name of the model file, can be a full path name.
  If it contains spaces, it must be enclosed in double quotes.
\end_layout

\begin_layout Itemize
 Currently only the native CNTK format of model file is accepted.
 Other formats may be supported in the future.
 
\end_layout

\begin_layout Subsubsection

\series bold
SaveDefaultModel
\begin_inset Index idx
status open

\begin_layout Plain Layout
SaveDefaultModel
\end_layout

\end_inset

, SaveModel
\begin_inset Index idx
status open

\begin_layout Plain Layout
SaveModel
\end_layout

\end_inset


\end_layout

\begin_layout Standard
Save a model to disk in the specified model format.
 
\end_layout

\begin_layout Standard
\begin_inset listings
inline false
status open

\begin_layout Plain Layout

SaveDefaultModel(modelFileName, [format=cntk])
\end_layout

\begin_layout Plain Layout

SaveModel(m, modelFileName, [format=cntk])
\end_layout

\end_inset


\end_layout

\begin_layout Itemize
m - the name of the model to save
\end_layout

\begin_layout Itemize
modelFileName - name of the model file, can be a full path name.
  If it contains spaces, it must be enclosed in double quotes.
\end_layout

\begin_layout Itemize
 Currently only the native CNTK format of model file is accepted.
 Other formats may be supported in the future.
 
\end_layout

\begin_layout Subsubsection

\series bold
UnloadModel
\begin_inset Index idx
status open

\begin_layout Plain Layout
UnloadModel
\end_layout

\end_inset


\end_layout

\begin_layout Standard
Unload the specified model from memory.
 The syntax is
\end_layout

\begin_layout Standard
\begin_inset listings
inline false
status open

\begin_layout Plain Layout

UnloadModel(m)
\end_layout

\end_inset


\end_layout

\begin_layout Itemize
m- the name of the model to unload.
\end_layout

\begin_layout Standard
In general it is unnecessary to unload a model explicitly since it will
 happen automatically at the end of the MEL script.
 It is also not recommended that you reuse a model identifier after unloading
 a model.
\end_layout

\begin_layout Subsubsection

\series bold
LoadNDLSnippet
\begin_inset Index idx
status open

\begin_layout Plain Layout
LoadNDLSnippet
\end_layout

\end_inset


\end_layout

\begin_layout Standard
Load an NDL Snippet from a file, and process it, assigning the results to
 a name.
 The syntax is
\end_layout

\begin_layout Standard
\begin_inset listings
inline false
status open

\begin_layout Plain Layout

LoadNDLSnippet(m, nsdSnippetFileName, [section])
\end_layout

\end_inset


\end_layout

\begin_layout Itemize
m- the name of the model that the snippet will be applied to.
\end_layout

\begin_layout Itemize
ndlSnippetFileName - name of the file that contains the snippet we want
 to load.
\end_layout

\begin_layout Itemize
section - [named optional] name of the section that contains the snippet
 we want to load.
 If the entire file is the snippet no section name should be specified.
 Default is the first section appear in the file.
\end_layout

\begin_layout Subsubsection

\series bold
Dump
\begin_inset Index idx
status open

\begin_layout Plain Layout
Dump
\end_layout

\end_inset

, DumpModel
\begin_inset Index idx
status open

\begin_layout Plain Layout
DumpModel
\end_layout

\end_inset


\series default

\begin_inset Index idx
status open

\begin_layout Plain Layout

\end_layout

\end_inset


\end_layout

\begin_layout Standard
Dump the contents and structure of a model to a file.
 These two functions mean the same thing.
 The syntax is
\end_layout

\begin_layout Standard
\begin_inset listings
inline false
status open

\begin_layout Plain Layout

Dump(m, dumpFileName, [includeData=true|false])
\end_layout

\begin_layout Plain Layout

DumpModel(m, dumpFileName, [includeData=true|false])
\end_layout

\end_inset


\end_layout

\begin_layout Itemize
m- name of the model to dump.
\end_layout

\begin_layout Itemize
dumpFileName- name of the file that we want to save the output.
\end_layout

\begin_layout Itemize
includeData - [named optional] if set to true the contents of the nodes
 that contain matrix values will also be dumped.
 Default is false.
\end_layout

\begin_layout Subsubsection

\series bold
DumpNode
\begin_inset Index idx
status open

\begin_layout Plain Layout
DumpNode
\end_layout

\end_inset


\end_layout

\begin_layout Standard
Dump the contents and structure of a node to a file.
 The syntax is
\end_layout

\begin_layout Standard
\begin_inset listings
inline false
status open

\begin_layout Plain Layout

DumpNode(node, dumpFileName, [includeData=true|false])
\end_layout

\end_inset


\end_layout

\begin_layout Itemize
node - node name, a wildcard name may be used to output multiple nodes in
 one call
\end_layout

\begin_layout Itemize
dumpFileName- name of the file that we want to save the output.
\end_layout

\begin_layout Itemize
includeData - [named optional] if set to true the contents of the nodes
 that contain matrix values will also be dumped.
 Default is false.
\end_layout

\begin_layout Subsubsection

\series bold
Copy
\begin_inset Index idx
status open

\begin_layout Plain Layout
Copy
\end_layout

\end_inset

, CopyNode
\begin_inset Index idx
status open

\begin_layout Plain Layout
CopyNode
\end_layout

\end_inset


\end_layout

\begin_layout Standard
Copy a node, or a group of nodes from one location to another location.
 This can be done within the same model, or between different models.
 The copy can create new nodes or overwrite/update existing nodes.
 The network structure can be copied with multiple nodes, or just the values
 in the nodes.
 The syntax is
\end_layout

\begin_layout Standard
\begin_inset listings
inline false
status open

\begin_layout Plain Layout

Copy(fromNode, toNode, [copy=all|value])
\end_layout

\begin_layout Plain Layout

CopyNode(fromNode, toNode, [copy=all|value])
\end_layout

\end_inset


\end_layout

\begin_layout Itemize
fromNode - node identifier we are copying from.
 This can also be a wildcard pattern.
\end_layout

\begin_layout Itemize
toNode - node identifier we are copying to.
 This can also be a wildcard pattern, but must match the fromNode pattern.
 A copy from a single node to multiple nodes is also permitted.
\end_layout

\begin_layout Itemize
copy - [named optional] specifies how the copy will be performed.
 Default is all.
 
\end_layout

\begin_layout Standard
\begin_inset Tabular
<lyxtabular version="3" rows="3" columns="3">
<features rotate="0" tabularvalignment="middle">
<column alignment="block" valignment="top" width="1cm">
<column alignment="block" valignment="top" width="5cm">
<column alignment="block" valignment="top" width="5cm">
<row>
<cell alignment="center" valignment="top" topline="true" bottomline="true" leftline="true" rightline="true" usebox="none">
\begin_inset Text

\begin_layout Plain Layout

\end_layout

\end_inset
</cell>
<cell alignment="center" valignment="top" topline="true" bottomline="true" leftline="true" rightline="true" usebox="none">
\begin_inset Text

\begin_layout Plain Layout
if destination node exists
\end_layout

\end_inset
</cell>
<cell alignment="center" valignment="top" topline="true" bottomline="true" leftline="true" rightline="true" usebox="none">
\begin_inset Text

\begin_layout Plain Layout
if destination node does not exist
\end_layout

\end_inset
</cell>
</row>
<row>
<cell alignment="center" valignment="top" topline="true" bottomline="true" leftline="true" rightline="true" usebox="none">
\begin_inset Text

\begin_layout Plain Layout
All
\end_layout

\end_inset
</cell>
<cell alignment="center" valignment="top" topline="true" bottomline="true" leftline="true" rightline="true" usebox="none">
\begin_inset Text

\begin_layout Plain Layout
Copies over the values of the nodes and any links between them overwriting
 the existing node values.
 Any node inputs that are not included in the copy set will remain unchanged.
\end_layout

\end_inset
</cell>
<cell alignment="center" valignment="top" topline="true" bottomline="true" leftline="true" rightline="true" usebox="none">
\begin_inset Text

\begin_layout Plain Layout
Copies over the values of the nodes and any links between them creating
 new nodes.
 All nodes that include inputs in the copy set will still be connected.
 All other nodes will have no inputs and will need to be set using SetInput()
 
\end_layout

\end_inset
</cell>
</row>
<row>
<cell alignment="center" valignment="top" topline="true" bottomline="true" leftline="true" rightline="true" usebox="none">
\begin_inset Text

\begin_layout Plain Layout
Value
\end_layout

\end_inset
</cell>
<cell alignment="center" valignment="top" topline="true" bottomline="true" leftline="true" rightline="true" usebox="none">
\begin_inset Text

\begin_layout Plain Layout
Copies over the node contents, the node inputs will remain unchanged
\end_layout

\end_inset
</cell>
<cell alignment="center" valignment="top" topline="true" bottomline="true" leftline="true" rightline="true" usebox="none">
\begin_inset Text

\begin_layout Plain Layout
Not a valid option, the nodes must exist to copy only values.
\end_layout

\end_inset
</cell>
</row>
</lyxtabular>

\end_inset


\end_layout

\begin_layout Subsubsection

\series bold
CopySubTree
\begin_inset Index idx
status open

\begin_layout Plain Layout
CopySubTree
\end_layout

\end_inset


\end_layout

\begin_layout Standard
Copy all nodes in a subtree of a computational network from one location
 to another location.
 This can be done within the same model, or between different models.
 The syntax is
\end_layout

\begin_layout Standard
\begin_inset listings
inline false
status open

\begin_layout Plain Layout

CopySubTree(fromRootNode, toRootNode, [copy=all|value])
\end_layout

\end_inset


\end_layout

\begin_layout Itemize
fromRootNode - node identifier we are copying from.
 This can also be a wildcard pattern.
\end_layout

\begin_layout Itemize
toRootNode - node identifier we are copying to.
 This can also be a wildcard pattern, but must match the fromRootNode pattern.
\end_layout

\begin_layout Itemize
copy - [named optional] specifies how the copy will be performed.
 See the Copy and CopyNode command for details.
 Default is all.
 
\end_layout

\begin_layout Standard
If the fromRootNode is a wildcard pattern then the toRootNode must also
 be a similar wildcard pattern.
 The CopySubTree() command will execute separately for each root node.
\end_layout

\begin_layout Subsubsection

\series bold
SetInput
\begin_inset Index idx
status open

\begin_layout Plain Layout
SetInput
\end_layout

\end_inset

 or SetNodeInput
\begin_inset Index idx
status open

\begin_layout Plain Layout
SetNodeInput
\end_layout

\end_inset


\end_layout

\begin_layout Standard
Set an input (child) of a node (i.e., operand of an operator) to a value.
 The syntax is
\end_layout

\begin_layout Standard
\begin_inset listings
inline false
status open

\begin_layout Plain Layout

SetInput(node, inputNumber, inputNode)
\end_layout

\end_inset


\end_layout

\begin_layout Itemize
node - node whose input will be set.
 This can also be a wildcard pattern.
\end_layout

\begin_layout Itemize
inputNumber - a zero-based index to the input that will be set.
\end_layout

\begin_layout Itemize
inputNode - node identifier for input node.
 This must be a single node.
\end_layout

\begin_layout Subsubsection

\series bold
SetInputs
\begin_inset Index idx
status open

\begin_layout Plain Layout
SetInputs
\end_layout

\end_inset

 or SetNodeInputs
\begin_inset Index idx
status open

\begin_layout Plain Layout
SetNodeInputs
\end_layout

\end_inset


\end_layout

\begin_layout Standard
Set all the inputs (children) of a node (i.e., operands of an operator).
 If only one input needs to be set use the SetInput() command instead.
 The syntax is
\end_layout

\begin_layout Standard
\begin_inset listings
inline false
status open

\begin_layout Plain Layout

SetInputs(node, inputNode1[, inputNode2, inputNode3])
\end_layout

\end_inset


\end_layout

\begin_layout Itemize
node - node whose input we are modifying .
\end_layout

\begin_layout Itemize
inputNode1, inputNode2, inputNode3 - node identifier for input node.
 The number of input parameters must match the number of inputs the referenced
 node requires.
\end_layout

\begin_layout Subsubsection

\series bold
SetProperty
\begin_inset Index idx
status open

\begin_layout Plain Layout
SetProperty
\end_layout

\end_inset


\end_layout

\begin_layout Standard
Set the property of a node to a specific value.
 The syntax is
\end_layout

\begin_layout Standard
\begin_inset listings
inline false
status open

\begin_layout Plain Layout

SetProperty(node, propertyName, propertyValue)
\end_layout

\end_inset


\end_layout

\begin_layout Itemize
node - the node whose properties will be set
\end_layout

\begin_layout Itemize
propertyName - property name to modify.
\end_layout

\begin_layout Itemize
propertyValue - the new property value.
\end_layout

\begin_layout Standard
The acceptable property names and property values are as follows:
\end_layout

\begin_layout Itemize
ComputeGradient
\begin_inset Index idx
status open

\begin_layout Plain Layout
ComputeGradient
\end_layout

\end_inset

 or NeedsGradient
\begin_inset Index idx
status open

\begin_layout Plain Layout
NeedsGradient
\end_layout

\end_inset

=true|false: A flag that determine if a node participates in gradient calculatio
ns.
 Applies to Parameter nodes
\end_layout

\begin_layout Itemize
Feature
\begin_inset Index idx
status open

\begin_layout Plain Layout
Feature
\end_layout

\end_inset

=true|false: Sets the node as a feature input.
 Applies to input nodes.
\end_layout

\begin_layout Itemize
Label
\begin_inset Index idx
status open

\begin_layout Plain Layout
Label
\end_layout

\end_inset

=true|false: Set the node as a label input.
 Applies to input nodes.
\end_layout

\begin_layout Itemize
FinalCriterionCriteria
\begin_inset Index idx
status open

\begin_layout Plain Layout
FinalCriterionCriteria
\end_layout

\end_inset

=true|false: Sets the node as one of the criteria nodes of the network.
\end_layout

\begin_layout Itemize
EvaluationEval
\begin_inset Index idx
status open

\begin_layout Plain Layout
EvaluationEval
\end_layout

\end_inset

=true|false: Set the node as one of the evaluation nodes.
\end_layout

\begin_layout Itemize
Output
\begin_inset Index idx
status open

\begin_layout Plain Layout
Output
\end_layout

\end_inset

=true|false: Set the node as one of the output nodes.
\end_layout

\begin_layout Itemize
MultiSeq
\begin_inset Index idx
status open

\begin_layout Plain Layout
MultiSeq
\end_layout

\end_inset

=true|false: Set the node as one of the nodes that require special handling
 when multiple sequences are used in the training or evaluation.
\end_layout

\begin_layout Subsubsection

\series bold
SetPropertyForSubTree
\begin_inset Index idx
status open

\begin_layout Plain Layout
SetPropertyForSubTree
\end_layout

\end_inset


\end_layout

\begin_layout Standard
Set the property of a node to a specific value.
 The syntax is
\end_layout

\begin_layout Standard
\begin_inset listings
inline false
status open

\begin_layout Plain Layout

SetProperty(rootNode, propertyName, propertyValue)
\end_layout

\end_inset


\end_layout

\begin_layout Itemize
rootNode - the node at the root of the subtree
\end_layout

\begin_layout Itemize
propertyName - property name to modify.
\end_layout

\begin_layout Itemize
propertyValue - the new property value.
\end_layout

\begin_layout Standard
The acceptable property names and property values for this command are as
 follows:
\end_layout

\begin_layout Itemize
ComputeGradient or NeedsGradient=true|false: A flag that determine if a
 node participates in gradient calculations.
 Applies to Parameter nodes
\end_layout

\begin_layout Subsubsection

\series bold
Remove
\begin_inset Index idx
status open

\begin_layout Plain Layout
Remove
\end_layout

\end_inset

 or RemoveNode
\begin_inset Index idx
status open

\begin_layout Plain Layout
RemoveNode
\end_layout

\end_inset

, Delete
\begin_inset Index idx
status open

\begin_layout Plain Layout
Delete
\end_layout

\end_inset

 or DeleteNode
\begin_inset Index idx
status open

\begin_layout Plain Layout
DeleteNode
\end_layout

\end_inset


\end_layout

\begin_layout Standard
Delete or Remove node(s) from a model.
 All alternate commands perform the same operation.
 The syntax is 
\end_layout

\begin_layout Standard
\begin_inset listings
inline false
status open

\begin_layout Plain Layout

Remove(node, [node2, node3]) #deprecated
\end_layout

\begin_layout Plain Layout

Delete(node, [node2, node3]) #deprecated
\end_layout

\begin_layout Plain Layout

RemoveNode(node, [node2, node3])
\end_layout

\begin_layout Plain Layout

DeleteNode(node, [node2, node3])
\end_layout

\end_inset


\end_layout

\begin_layout Itemize
node - the node to be removed.
 This can be a wildcard name.
\end_layout

\begin_layout Itemize
node2, node3 - additional optional nodes that will also be removed, These
 can be wildcards
\end_layout

\begin_layout Standard
This command can leave unconnected nodes in a model that would need to be
 reconnected using the SetInput() or SetInputs() commands.
\end_layout

\begin_layout Subsubsection

\series bold
Rename
\begin_inset Index idx
status open

\begin_layout Plain Layout
Rename
\end_layout

\end_inset


\end_layout

\begin_layout Standard
Rename a node.
 Note that this only changes the name of a node (e.g., making it easier to
 understand and to reference) but not how it connects with other nodes.
 The syntax is 
\end_layout

\begin_layout Standard
\begin_inset listings
inline false
status open

\begin_layout Plain Layout

Rename(oldNodeName, newNodeName)
\end_layout

\end_inset


\end_layout

\begin_layout Itemize
oldNodeName- the old node name.
 Wildcard naming may be used.
\end_layout

\begin_layout Itemize
newNodeName- the new node name.
 Matching wildcard naming may be used if oldNodeName contains wildcards.
\end_layout

\end_body
\end_document
>>>>>>> 9c3fa251
<|MERGE_RESOLUTION|>--- conflicted
+++ resolved
@@ -1,4 +1,3 @@
-<<<<<<< HEAD
 #LyX 2.1 created this file. For more info see http://www.lyx.org/
 \lyxformat 474
 \begin_document
@@ -2292,6 +2291,50 @@
 \end_layout
 
 \begin_layout Subsubsection
+TransposeTimes
+\begin_inset Index idx
+status open
+
+\begin_layout Plain Layout
+TransposeTimes
+\end_layout
+
+\end_inset
+
+
+\end_layout
+
+\begin_layout Standard
+Calculate the product 
+\begin_inset Formula $m1^{T}m2$
+\end_inset
+
+.
+ The resulting matrix has a size of m1.cols by m2.cols.
+ The syntax is
+\end_layout
+
+\begin_layout Standard
+\begin_inset listings
+inline false
+status open
+
+\begin_layout Plain Layout
+
+Times(m1, m2)
+\end_layout
+
+\end_inset
+
+
+\end_layout
+
+\begin_layout Itemize
+m1, m2 - input matrices.
+ The m1.rows must equal m2.rows.
+\end_layout
+
+\begin_layout Subsubsection
 DiagTimes
 \begin_inset Index idx
 status open
@@ -5805,5857 +5848,4 @@
 \end_layout
 
 \end_body
-\end_document
-=======
-#LyX 2.1 created this file. For more info see http://www.lyx.org/
-\lyxformat 474
-\begin_document
-\begin_header
-\textclass extbook
-\begin_preamble
-\usepackage{algorithm}
-\usepackage{algpseudocode}  
-\end_preamble
-\use_default_options false
-\master CNTKBook-master.lyx
-\maintain_unincluded_children false
-\language english
-\language_package default
-\inputencoding auto
-\fontencoding global
-\font_roman default
-\font_sans default
-\font_typewriter default
-\font_math auto
-\font_default_family default
-\use_non_tex_fonts false
-\font_sc false
-\font_osf false
-\font_sf_scale 100
-\font_tt_scale 100
-\graphics default
-\default_output_format default
-\output_sync 0
-\bibtex_command default
-\index_command default
-\paperfontsize 11
-\spacing single
-\use_hyperref false
-\papersize default
-\use_geometry false
-\use_package amsmath 1
-\use_package amssymb 2
-\use_package cancel 0
-\use_package esint 1
-\use_package mathdots 1
-\use_package mathtools 0
-\use_package mhchem 1
-\use_package stackrel 0
-\use_package stmaryrd 0
-\use_package undertilde 0
-\cite_engine basic
-\cite_engine_type default
-\biblio_style plain
-\use_bibtopic false
-\use_indices false
-\paperorientation portrait
-\suppress_date false
-\justification true
-\use_refstyle 0
-\index Index
-\shortcut idx
-\color #008000
-\end_index
-\secnumdepth 3
-\tocdepth 3
-\paragraph_separation indent
-\paragraph_indentation default
-\quotes_language english
-\papercolumns 1
-\papersides 1
-\paperpagestyle default
-\listings_params "basicstyle={\small},breaklines=true,frame=tb"
-\tracking_changes false
-\output_changes false
-\html_math_output 0
-\html_css_as_file 0
-\html_be_strict false
-\end_header
-
-\begin_body
-
-\begin_layout Chapter
-Advanced Setups in Computational Network Toolkit
-\begin_inset CommandInset label
-LatexCommand label
-name "chap:CNTK_Adv"
-
-\end_inset
-
-
-\end_layout
-
-\begin_layout Section
-Network Definition Language
-\begin_inset Index idx
-status open
-
-\begin_layout Plain Layout
-Network ! Definition Language
-\end_layout
-
-\end_inset
-
-
-\end_layout
-
-\begin_layout Standard
-The network description language (NDL) provides a simple yet powerful way
- to define a network in a code-like fashion.
- It contains variables, macros, and other well understood concepts and allows
- users of CNTK to define any computational network architecture they want.
- 
-\end_layout
-
-\begin_layout Subsection
-Basic Concepts
-\begin_inset CommandInset label
-LatexCommand label
-name "sub:NDL-Basic-Concepts"
-
-\end_inset
-
-
-\end_layout
-
-\begin_layout Standard
-The example NDL script below describes a one-hidden-layer DNN.
-\end_layout
-
-\begin_layout Standard
-\begin_inset listings
-inline false
-status open
-
-\begin_layout Plain Layout
-
-#Variables
-\end_layout
-
-\begin_layout Plain Layout
-
-SDim=784
-\end_layout
-
-\begin_layout Plain Layout
-
-HDim=256
-\end_layout
-
-\begin_layout Plain Layout
-
-LDim=10
-\end_layout
-
-\begin_layout Plain Layout
-
-\end_layout
-
-\begin_layout Plain Layout
-
-#Inputs
-\end_layout
-
-\begin_layout Plain Layout
-
-features=Input(SDim)
-\end_layout
-
-\begin_layout Plain Layout
-
-labels=Input(LDim)
-\end_layout
-
-\begin_layout Plain Layout
-
-\end_layout
-
-\begin_layout Plain Layout
-
-#Parameters
-\end_layout
-
-\begin_layout Plain Layout
-
-W0=Parameter(HDim, SDim)
-\end_layout
-
-\begin_layout Plain Layout
-
-B0=Parameter(HDim)
-\end_layout
-
-\begin_layout Plain Layout
-
-W1=Parameter(LDim, HDim)
-\end_layout
-
-\begin_layout Plain Layout
-
-B1=Parameter(LDim, 1)
-\end_layout
-
-\begin_layout Plain Layout
-
-\end_layout
-
-\begin_layout Plain Layout
-
-#Computation
-\end_layout
-
-\begin_layout Plain Layout
-
-Times1=Times(W0, features)
-\end_layout
-
-\begin_layout Plain Layout
-
-Plus1=Plus(Times1, B0)
-\end_layout
-
-\begin_layout Plain Layout
-
-RL1=RectifiedLinear(Plus1)
-\end_layout
-
-\begin_layout Plain Layout
-
-\end_layout
-
-\begin_layout Plain Layout
-
-Times2=Times(W1, RL1)
-\end_layout
-
-\begin_layout Plain Layout
-
-Plus2=Plus(Times2, B1)
-\end_layout
-
-\begin_layout Plain Layout
-
-\end_layout
-
-\begin_layout Plain Layout
-
-#Training Criterion
-\end_layout
-
-\begin_layout Plain Layout
-
-CE=CrossEntropyWithSoftmax(labels, Plus2)
-\end_layout
-
-\begin_layout Plain Layout
-
-\end_layout
-
-\begin_layout Plain Layout
-
-#Test Objective Function
-\end_layout
-
-\begin_layout Plain Layout
-
-ErrPredict=ErrorPrediction(labels, Plus2)
-\end_layout
-
-\begin_layout Plain Layout
-
-\end_layout
-
-\begin_layout Plain Layout
-
-#Special Nodes
-\end_layout
-
-\begin_layout Plain Layout
-
-FeatureNodes=(features)
-\end_layout
-
-\begin_layout Plain Layout
-
-LabelNodes=(labels)
-\end_layout
-
-\begin_layout Plain Layout
-
-CriteriaNodes=(CE)
-\end_layout
-
-\begin_layout Plain Layout
-
-EvalNodes=(ErrPredict)
-\end_layout
-
-\begin_layout Plain Layout
-
-OutputNodes=(Plus2)
-\end_layout
-
-\end_inset
-
-
-\end_layout
-
-\begin_layout Standard
-We will introduce the basic concepts such as variables, parameters, inputs,
- and training criteria using this example.
-\end_layout
-
-\begin_layout Subsubsection
-Variables
-\begin_inset Index idx
-status open
-
-\begin_layout Plain Layout
-Variables
-\end_layout
-
-\end_inset
-
-
-\end_layout
-
-\begin_layout Standard
-\begin_inset listings
-inline false
-status open
-
-\begin_layout Plain Layout
-
-SDim=784
-\end_layout
-
-\begin_layout Plain Layout
-
-HDim=256
-\end_layout
-
-\begin_layout Plain Layout
-
-LDim=10
-\end_layout
-
-\end_inset
-
-
-\end_layout
-
-\begin_layout Standard
-The first thing you will notice are the variables: SDim, HDim and LDim.
- Variables are defined in NDL when they appear on the left of an equal sign.
- From that point on that variable name will be associated with the value
- it was assigned.
- A variable can contain a matrix or scalar value.
- Variables are immutable, and assigning new values to an existing variable
- is not supported.
-\end_layout
-
-\begin_layout Standard
-Variable names may be any alphanumeric sequence that starts with a letter
- and are case-insensitive.
- Any name that is also a function (operator) name is a reserved word and
- cannot be used for a variable.
- The special node names 
-\emph on
-FeatureNodes, LabelNodes, CriteriaNodes, EvalNodes, OutputNodes
-\emph default
- are also reserved and may not be used as variable names.
-\end_layout
-
-\begin_layout Standard
-The variables SDim, HDim and LDim are set to scalar numeric values in this
- example and are used as parameters in the NDL functions.
- More specifically, SDim, HDim and LDim are the sizes of input, hidden,
- and output layers in this example and assigned the values 784, 256, and
- 10, respectively.
- The input and output layer sizes are determined by the task while the hidden
- layer size can be chosen by the users depending on their needs.
-\end_layout
-
-\begin_layout Subsubsection
-Inputs
-\begin_inset Index idx
-status open
-
-\begin_layout Plain Layout
-Input
-\end_layout
-
-\end_inset
-
-
-\end_layout
-
-\begin_layout Standard
-\begin_inset listings
-inline false
-status open
-
-\begin_layout Plain Layout
-
-features=Input(SDim)
-\end_layout
-
-\begin_layout Plain Layout
-
-labels=Input(LDim)
-\end_layout
-
-\end_inset
-
-
-\end_layout
-
-\begin_layout Standard
-Inputs are used to represent input data and labels associated with the samples.
- Input is a special function.
- They are represented as InputNodes internally and are not saved as part
- of the CN model.
- In this example, the 
-\emph on
-features
-\emph default
- input will have the dimensions of the input data (SDim), and the 
-\emph on
-labels
-\emph default
- input will have the dimensions of the labels (LDim).
- The variables chosen here are for convenience and could be any valid variable
- name.
-\end_layout
-
-\begin_layout Subsubsection
-Parameters
-\begin_inset Index idx
-status open
-
-\begin_layout Plain Layout
-Parameter
-\end_layout
-
-\end_inset
-
-
-\end_layout
-
-\begin_layout Standard
-\begin_inset listings
-inline false
-status open
-
-\begin_layout Plain Layout
-
-B0=Parameter(HDim)
-\end_layout
-
-\begin_layout Plain Layout
-
-W0=Parameter(HDim, SDim)
-\end_layout
-
-\begin_layout Plain Layout
-
-W1=Parameter(LDim, HDim)
-\end_layout
-
-\begin_layout Plain Layout
-
-B1=Parameter(LDim, 1)
-\end_layout
-
-\end_inset
-
-
-\end_layout
-
-\begin_layout Standard
-Parameters are matrices that constitute the learned model upon completion
- of training.
- They are represented as LearnableParameterNodes internally and are saved
- as part of the CN model.
- The model parameters transform the input data into the desired output data
- and are updated as part of the learning process.
- 
-\end_layout
-
-\begin_layout Standard
-In this example.
- CNTK will train W0 and W1 the weight matrices, and B0 and B1 the bias matrices.
- Parameter matrices are always represented as two-dimensional matrices internall
-y.
- If only one dimension is given the other dimension is assumed to be 1.
- By default parameters are initialized with uniform random numbers between
- -0.5 and 0.5, but other options exist (see Section 
-\begin_inset CommandInset ref
-LatexCommand ref
-reference "sub:NDL-Functions"
-
-\end_inset
-
-).
-\end_layout
-
-\begin_layout Subsubsection
-Functions
-\begin_inset Index idx
-status open
-
-\begin_layout Plain Layout
-Functions
-\end_layout
-
-\end_inset
-
-
-\end_layout
-
-\begin_layout Standard
-\begin_inset listings
-inline false
-status open
-
-\begin_layout Plain Layout
-
-Times1=Times(W0, features)
-\end_layout
-
-\begin_layout Plain Layout
-
-Plus1=Plus(Times1, B0)
-\end_layout
-
-\begin_layout Plain Layout
-
-RL1=RectifiedLinear(Plus1)
-\end_layout
-
-\end_inset
-
-
-\end_layout
-
-\begin_layout Standard
-Functions describe computation steps.
- Functions are called using a syntax similar to most programming languages.
- The function name is followed by parenthesis which contains the comma separated
- parameter list.
- Each function returns a single value, which is identified by a variable.
- The complete list of functions can be found in Section 
-\begin_inset CommandInset ref
-LatexCommand ref
-reference "sub:NDL-Functions"
-
-\end_inset
-
-.
-\end_layout
-
-\begin_layout Standard
-The hidden layer in this example involves three computation steps: It first
- gets the product of the weight matrix W0 and the features matrix; then
- gets the excitation by adding the product to the bias; and finally applies
- the activation function, in this case RectifiedLinear(), to the excitation.
- Internally the operators Times(), Plus() and RectifiedLinear() are represented
- as computation nodes TimesNode, PlusNode, and RectifiedLinearNode, respectively.
- These Computation nodes are saved as part of the CN model but their values
- are not.
-\end_layout
-
-\begin_layout Subsubsection
-Training
-\begin_inset Index idx
-status open
-
-\begin_layout Plain Layout
-Training Criteria
-\end_layout
-
-\end_inset
-
- and Testing Criteria
-\begin_inset Index idx
-status open
-
-\begin_layout Plain Layout
-Testing Criteria
-\end_layout
-
-\end_inset
-
-
-\end_layout
-
-\begin_layout Standard
-\begin_inset listings
-inline false
-status open
-
-\begin_layout Plain Layout
-
-#Training Criterion
-\end_layout
-
-\begin_layout Plain Layout
-
-CE=CrossEntropyWithSoftmax(labels, Plus2)
-\end_layout
-
-\begin_layout Plain Layout
-
-\end_layout
-
-\begin_layout Plain Layout
-
-#Test Objective Function
-\end_layout
-
-\begin_layout Plain Layout
-
-ErrPredict=ErrorPrediction(labels, Plus2)
-\end_layout
-
-\end_inset
-
-Each CN can have multiple root nodes used for different purposes.
- In this example, the training and testing criteria are different.
- We use the operator CrossEntropyWithSoftmax
-\begin_inset Index idx
-status open
-
-\begin_layout Plain Layout
-CrossEntropyWithSoftmax
-\end_layout
-
-\end_inset
-
-() to compute the training criterion and the operator ErrorPrediction
-\begin_inset Index idx
-status open
-
-\begin_layout Plain Layout
-ErrorPrediction
-\end_layout
-
-\end_inset
-
-() to compute the testing criterion.
- These operators are internally represented as computation nodes CrossEntropyWit
-hSoftmaxNode and ErrorPredictionNode with names CE and ErrPredict, respectively.
-\end_layout
-
-\begin_layout Subsubsection
-Special Nodes
-\begin_inset Index idx
-status open
-
-\begin_layout Plain Layout
-Special Nodes
-\end_layout
-
-\end_inset
-
-
-\end_layout
-
-\begin_layout Standard
-\begin_inset listings
-inline false
-status open
-
-\begin_layout Plain Layout
-
-FeatureNodes=(features)
-\end_layout
-
-\begin_layout Plain Layout
-
-LabelNodes=(labels)
-\end_layout
-
-\begin_layout Plain Layout
-
-CriteriaNodes=(CE)
-\end_layout
-
-\begin_layout Plain Layout
-
-EvalNodes=(ErrPredict)
-\end_layout
-
-\begin_layout Plain Layout
-
-OutputNodes=(Plus2)
-\end_layout
-
-\begin_layout Plain Layout
-
-NodesReqMultiSeqHandling=(CE)
-\end_layout
-
-\end_inset
-
-After defining the network, it’s important to let CNTK know what the special
- nodes are in the network.
- For example, CNTK needs to know which input nodes are features and labels.
- It also needs to know the default output nodes, evaluation nodes and training
- criteria nodes.
- Note here the specification of the nodes that require special handling
- (NodesReqMultiSeqHandling) when the network is evalauted or trained with
- multiple sequences, e.g., when the network itself is an RNN or the model
- is trained with the sequence-level criterion.
- Since in these cases multiple sequences will be stitched together to improve
- the speed and special handling is needed for, e.g., the criterion node, to
- reset the RNN states at the right time and to mask out the samples when
- the features/labels are missing.
- CNTK supports multiple inputs and outputs which can be represented by comma
- separated variable names surrounded by parentheses.
-\end_layout
-
-\begin_layout Standard
-These special nodes can be specified in two different ways, the node arrays,
- or by use of special tags we will discuss later.
- If both methods are used the values are combined.
-\end_layout
-
-\begin_layout Subsubsection
-Comments
-\begin_inset Index idx
-status open
-
-\begin_layout Plain Layout
-Comments
-\end_layout
-
-\end_inset
-
-:
-\end_layout
-
-\begin_layout Standard
- to be interpreted as a comment.
- The following are valid comments:
-\end_layout
-
-\begin_layout Standard
-\begin_inset listings
-inline false
-status open
-
-\begin_layout Plain Layout
-
-#Test Objective Function
-\end_layout
-
-\begin_layout Plain Layout
-
-ErrPredict=ErrorPrediction(labels, Plus2) # classification error
-\end_layout
-
-\begin_layout Plain Layout
-
-\end_layout
-
-\begin_layout Plain Layout
-
-# the following variable is set to infinity and 
-\end_layout
-
-\begin_layout Plain Layout
-
-# the # in 1#INF is not interpreted as a comment marker
-\end_layout
-
-\begin_layout Plain Layout
-
-var = 1#INF
-\end_layout
-
-\end_inset
-
-
-\end_layout
-
-\begin_layout Subsection
-Macros
-\begin_inset Index idx
-status open
-
-\begin_layout Plain Layout
-Macros
-\end_layout
-
-\end_inset
-
-
-\end_layout
-
-\begin_layout Standard
-While creating a network using the syntax shown above is not all that difficult,
- it can get wordy when creating deep neural networks with many layers.
- To alleviate this problem, common definitions can be combined into macros.
- 
-\end_layout
-
-\begin_layout Subsubsection
-Defining Macros
-\begin_inset Index idx
-status open
-
-\begin_layout Plain Layout
-Defining Macros
-\end_layout
-
-\end_inset
-
-
-\end_layout
-
-\begin_layout Standard
-Macros can be defined as a one line function, or as a block of code.
- For example, the single-line macro
-\end_layout
-
-\begin_layout Standard
-\begin_inset listings
-inline false
-status open
-
-\begin_layout Plain Layout
-
-RFF(x1, w1, b1)=RectifiedLinear(Plus(Times(w1,x1),b1))
-\end_layout
-
-\end_inset
-
-defines the three steps involved in the hidden layer computation in the
- previous section, all in one line.
- When the functions calls are nested they will be evaluated from the innermost
- nested function call to the outermost.
-\end_layout
-
-\begin_layout Standard
-A macro can also be defined as a block of code, for example
-\end_layout
-
-\begin_layout Standard
-\begin_inset listings
-inline false
-status open
-
-\begin_layout Plain Layout
-
-FF(X1, W1, B1)
-\end_layout
-
-\begin_layout Plain Layout
-
-{
-\end_layout
-
-\begin_layout Plain Layout
-
-  T=Times(W1,X1)
-\end_layout
-
-\begin_layout Plain Layout
-
-  FF=Plus(T, B1)
-\end_layout
-
-\begin_layout Plain Layout
-
-}
-\end_layout
-
-\end_inset
-
-defines the feed forward computation without the activation function.
- It shows an alternate format of a macro.
- Semicolons are not required, but can be used if desired.
- The variables and parameters used inside the macros are local to the macro
- but are accessible externally with dot operators we will discuss later.
- The return value of a macro is defined by a local macro variable that has
- the same name as the macro.
- In this case the FF() macro's return value is the FF local variable.
- If no variable matches, the last variable in the macro will be returned.
-\end_layout
-
-\begin_layout Standard
-The macro 
-\end_layout
-
-\begin_layout Standard
-\begin_inset listings
-inline false
-status open
-
-\begin_layout Plain Layout
-
-BFF(in, rows, cols)
-\end_layout
-
-\begin_layout Plain Layout
-
-{
-\end_layout
-
-\begin_layout Plain Layout
-
-  B=Parameter(rows)
-\end_layout
-
-\begin_layout Plain Layout
-
-  W=Parameter(rows, cols)
-\end_layout
-
-\begin_layout Plain Layout
-
-  BFF = FF(in, w, b)
-\end_layout
-
-\begin_layout Plain Layout
-
-}
-\end_layout
-
-\end_inset
-
-shows how parameters are declared within a macro.
- As in this example, a macro may call another macro.
- However recursion (i.e., calling itself) is not supported.
-\end_layout
-
-\begin_layout Standard
-The macro
-\end_layout
-
-\begin_layout Standard
-\begin_inset listings
-inline false
-status open
-
-\begin_layout Plain Layout
-
-RBFF(input,rowCount,colCount)
-\end_layout
-
-\begin_layout Plain Layout
-
-{
-\end_layout
-
-\begin_layout Plain Layout
-
-  F = BFF(input, rowCount, colCount);
-\end_layout
-
-\begin_layout Plain Layout
-
-  RBFF = RectifiedLinear(F);
-\end_layout
-
-\begin_layout Plain Layout
-
-}
-\end_layout
-
-\begin_layout Plain Layout
-
-\end_layout
-
-\end_inset
-
-calls the previous macro and adds the RectifiedLinear() activation function.
- The macro
-\end_layout
-
-\begin_layout Standard
-\begin_inset listings
-inline false
-status open
-
-\begin_layout Plain Layout
-
-SMBFF(x,r,c, labels)
-\end_layout
-
-\begin_layout Plain Layout
-
-{
-\end_layout
-
-\begin_layout Plain Layout
-
-  F = BFF(x,r,c);
-\end_layout
-
-\begin_layout Plain Layout
-
-  SM = CrossEntropyWithSoftmax(labels, F)
-\end_layout
-
-\begin_layout Plain Layout
-
-}
-\end_layout
-
-\end_inset
-
-computes the output layer value and the cross entropy training criterion.
- Since no variable matches the name of the macro, the last variable defined
- in the macro, SM in this case, is used as a return value.
-\end_layout
-
-\begin_layout Subsubsection
-Using Macros
-\begin_inset Index idx
-status open
-
-\begin_layout Plain Layout
-Using Macros
-\end_layout
-
-\end_inset
-
-
-\end_layout
-
-\begin_layout Standard
-The following example uses the macros defined above.
- It describes the same one-hidden-layer network discussed in Section 
-\begin_inset CommandInset ref
-LatexCommand ref
-reference "sub:NDL-Basic-Concepts"
-
-\end_inset
-
- but is much simpler and easier to understand because of the use of macros.
- One new feature shown in this network definition is the access to macro-region
- variables.
- ErrorPrediction() needs to access an intermediate result from SMBFF before
- the CrossEntropyWithSoftmax() is applied.
- Although the needed variable is local to the macro, it can be accessed
- via the 
-\emph on
-dot
-\emph default
- syntax.
- The return value of the macro is CE, so CE.F can be used to access the local
- variable F defined in the macro.
-  This does requires the user to know the names used in the macro, so having
- all macro definitions available is important.
- In the single line version of macros, there are no user defined variable
- names, so this feature cannot be used.
- Since macros can be nested, dot names can be several layers deep if necessary.
-\end_layout
-
-\begin_layout Standard
-\begin_inset listings
-inline false
-status open
-
-\begin_layout Plain Layout
-
-# Sample, Hidden, and Label dimensions
-\end_layout
-
-\begin_layout Plain Layout
-
-SDim=784
-\end_layout
-
-\begin_layout Plain Layout
-
-HDim=256
-\end_layout
-
-\begin_layout Plain Layout
-
-LDim=10
-\end_layout
-
-\begin_layout Plain Layout
-
-\end_layout
-
-\begin_layout Plain Layout
-
-#Inputs
-\end_layout
-
-\begin_layout Plain Layout
-
-features=Input(SDim)
-\end_layout
-
-\begin_layout Plain Layout
-
-labels=Input(LDim)
-\end_layout
-
-\begin_layout Plain Layout
-
-\end_layout
-
-\begin_layout Plain Layout
-
-# Layer operations
-\end_layout
-
-\begin_layout Plain Layout
-
-L1 = RBFF(features, HDim, SDim)
-\end_layout
-
-\begin_layout Plain Layout
-
-CE = SMBFF(L1, LDim, HDim, labels)
-\end_layout
-
-\begin_layout Plain Layout
-
-Err=ErrorPrediction(labels, CE.F)
-\end_layout
-
-\end_inset
-
-
-\end_layout
-
-\begin_layout Subsection
-Optional Parameters
-\begin_inset Index idx
-status open
-
-\begin_layout Plain Layout
-Optional Parameters
-\end_layout
-
-\end_inset
-
-
-\begin_inset Index idx
-status open
-
-\begin_layout Plain Layout
-Parameter ! Optional
-\end_layout
-
-\end_inset
-
-
-\end_layout
-
-\begin_layout Standard
-Optional Parameters are a feature that allows additional parameters to be
- specified to a function.
- While optional parameters can be specified for any function or macro, they
- are limited to constant values.
- In addition, the underlying function must support the passed optional parameter
-s, or there is no effect on the network.
- When optional parameters are used on a macro, the macro must define local
- variables that match the optional parameter name and value.
-\end_layout
-
-\begin_layout Subsubsection
-\begin_inset Index idx
-status open
-
-\begin_layout Plain Layout
-Parameter ! initialization
-\end_layout
-
-\end_inset
-
-Parameter initialization
-\end_layout
-
-\begin_layout Standard
-One common use of these optional parameters is to define how parameters
- will be initialized.
- In the example
-\end_layout
-
-\begin_layout Standard
-\begin_inset listings
-inline false
-status open
-
-\begin_layout Plain Layout
-
-B0=Parameter(HDim, init=zero)
-\end_layout
-
-\begin_layout Plain Layout
-
-W0=Parameter(HDim, SDim, init=uniform)
-\end_layout
-
-\end_inset
-
-the Bias matrix will be zero initialized, and the weight matrix will be
- initialized with uniform random numbers.
- Please consult Section 
-\begin_inset CommandInset ref
-LatexCommand ref
-reference "sub:NDL-Functions"
-
-\end_inset
-
- to find which functions accept optional parameters
-\end_layout
-
-\begin_layout Subsubsection
-Tagging special values
-\begin_inset Index idx
-status open
-
-\begin_layout Plain Layout
-Parameter ! special values
-\end_layout
-
-\end_inset
-
-
-\begin_inset Index idx
-status open
-
-\begin_layout Plain Layout
-Tagging special values
-\end_layout
-
-\end_inset
-
-
-\end_layout
-
-\begin_layout Standard
-As an alternate to providing an array of special nodes that are used as
- features, labels, criteria, etc, optional parameters can be used.
- So instead of using
-\end_layout
-
-\begin_layout Standard
-\begin_inset listings
-inline false
-status open
-
-\begin_layout Plain Layout
-
-FeatureNodes=(features)
-\end_layout
-
-\begin_layout Plain Layout
-
-LabelNodes=(labels)
-\end_layout
-
-\begin_layout Plain Layout
-
-CriteriaNodes=(CE)
-\end_layout
-
-\begin_layout Plain Layout
-
-EvalNodes=(ErrPredict)
-\end_layout
-
-\begin_layout Plain Layout
-
-NodesReqMultiSeqHandling=(CE)
-\end_layout
-
-\end_inset
-
-we can tag these nodes as they are defined.
-\end_layout
-
-\begin_layout Standard
-\begin_inset listings
-inline false
-status open
-
-\begin_layout Plain Layout
-
-features=Input(SDim, tag=feature)
-\end_layout
-
-\begin_layout Plain Layout
-
-labels=Input(LDim, tag=label)
-\end_layout
-
-\begin_layout Plain Layout
-
-CE = SMBFF(L3, LDim, HDim, labels, tag=Criteria)
-\end_layout
-
-\begin_layout Plain Layout
-
-Err=ErrorPrediction(labels, CE.F, tag=Eval)
-\end_layout
-
-\begin_layout Plain Layout
-
-CE = SMBFF(L3, LDim, HDim, labels, tag=MultiSeq)
-\end_layout
-
-\end_inset
-
-
-\end_layout
-
-\begin_layout Standard
-The acceptable tag names correspond to the special node types and are as
- follows:
-\end_layout
-
-\begin_layout Itemize
-
-\emph on
-feature
-\emph default
-: feature input.
-\end_layout
-
-\begin_layout Itemize
-
-\emph on
-label
-\family roman
-\series medium
-\shape up
-\size normal
-\emph off
-\bar no
-\strikeout off
-\uuline off
-\uwave off
-\noun off
-\color none
-: label input
-\end_layout
-
-\begin_layout Itemize
-
-\emph on
-criteria
-\family roman
-\series medium
-\shape up
-\size normal
-\emph off
-\bar no
-\strikeout off
-\uuline off
-\uwave off
-\noun off
-\color none
-: training criteria 
-\end_layout
-
-\begin_layout Itemize
-
-\emph on
-eval
-\family roman
-\series medium
-\shape up
-\size normal
-\emph off
-\bar no
-\strikeout off
-\uuline off
-\uwave off
-\noun off
-\color none
-: evaluation node
-\end_layout
-
-\begin_layout Itemize
-
-\emph on
-output
-\family roman
-\series medium
-\shape up
-\size normal
-\emph off
-\bar no
-\strikeout off
-\uuline off
-\uwave off
-\noun off
-\color none
-: output node
-\end_layout
-
-\begin_layout Subsection
-NDL Functions
-\begin_inset Index idx
-status open
-
-\begin_layout Plain Layout
-NDL ! Functions
-\end_layout
-
-\end_inset
-
-
-\begin_inset CommandInset label
-LatexCommand label
-name "sub:NDL-Functions"
-
-\end_inset
-
-
-\end_layout
-
-\begin_layout Standard
-This section describe the currently implemented NDL functions (operators).
- These operations are implemented as computation nodes internally and are
- discussed in Chapter 
-\begin_inset CommandInset ref
-LatexCommand ref
-reference "chap:CN"
-
-\end_inset
-
-.
- As CNTK is expanded, additional functions become available.
- In the following discussion, 
-\emph on
-ordered optional
-\emph default
- parameters are operational parameters that are identified by the position
- of the parameter in the argument list, and named optional parameters are
- optional parameters that are specified by an augment name.
- For example, if cols is an ordered optional parameter in 
-\end_layout
-
-\begin_layout Standard
-\begin_inset listings
-inline false
-status open
-
-\begin_layout Plain Layout
-
-Function(rows, [cols=1])
-\end_layout
-
-\end_inset
-
-we can use 
-\end_layout
-
-\begin_layout Standard
-\begin_inset listings
-inline false
-status open
-
-\begin_layout Plain Layout
-
-Function(rowsValue, colsValue)
-\end_layout
-
-\end_inset
-
-to specify the cols value.
- If cols is a named optional parameter, we need to call the function as
-\end_layout
-
-\begin_layout Standard
-\begin_inset listings
-inline false
-status open
-
-\begin_layout Plain Layout
-
-Function(rowsValue, cols=colsValue)
-\end_layout
-
-\end_inset
-
-instead.
-\end_layout
-
-\begin_layout Subsubsection
-InputValue
-\begin_inset Index idx
-status open
-
-\begin_layout Plain Layout
-InputValue
-\end_layout
-
-\end_inset
-
- or Input
-\begin_inset Index idx
-status open
-
-\begin_layout Plain Layout
-Input
-\end_layout
-
-\end_inset
-
- 
-\end_layout
-
-\begin_layout Standard
-Defines input data for the network.
- Inputs are read from a datasource.The datasource information is specified
- in the configuration file separately, allowing the same network to be used
- with multiple datasets easily.
- The syntax is 
-\end_layout
-
-\begin_layout Standard
-\begin_inset listings
-inline false
-status open
-
-\begin_layout Plain Layout
-
-InputValue(rows, [cols=1], {tag=feature|label})
-\end_layout
-
-\begin_layout Plain Layout
-
-Input(rows, [cols=1], {tag=feature|label})  #deprecated
-\end_layout
-
-\end_inset
-
-
-\end_layout
-
-\begin_layout Itemize
-rows - row dimension of the data.
-\end_layout
-
-\begin_layout Itemize
-cols - [ordered optional] column dimension of the data, default to 1.
- Each column is considered as a sample in CNTK.
- Default value is often used since the actual value may be determined by
- the minibatch size.
-\end_layout
-
-\begin_layout Itemize
-tag - [named optional] tag for the inputs to indicate the intended usage.
- It can be either feature or label.
-\end_layout
-
-\begin_layout Subsubsection
-ImageInput
-\begin_inset Index idx
-status open
-
-\begin_layout Plain Layout
-ImageInput
-\end_layout
-
-\end_inset
-
- or Image
-\begin_inset Index idx
-status open
-
-\begin_layout Plain Layout
-Image
-\end_layout
-
-\end_inset
-
-
-\end_layout
-
-\begin_layout Standard
-Defines the three-dimensional (channel_id, img_row, img_col) image input
- data stored in column-major for the network.
- ImageInputs are read from a datasource which is specified in the configuration
- file separately, allowing the same network to be used with multiple datasets
- easily.
- The syntax is 
-\end_layout
-
-\begin_layout Standard
-\begin_inset listings
-inline false
-status open
-
-\begin_layout Plain Layout
-
-ImageInput(width, height, channels, [numImages=1], 
-\end_layout
-
-\begin_layout Plain Layout
-
-          {tag=feature|label})
-\end_layout
-
-\begin_layout Plain Layout
-
-Image(width, height, channels, [numImages=1], 
-\end_layout
-
-\begin_layout Plain Layout
-
-          {tag=feature|label}) #deprecated
-\end_layout
-
-\end_inset
-
-
-\end_layout
-
-\begin_layout Itemize
-width - width of the image data.
-\end_layout
-
-\begin_layout Itemize
-height  - height of the image data.
-\end_layout
-
-\begin_layout Itemize
-channels - number of channels in the image data (i.e.
- RGB would have 3 channels)
-\end_layout
-
-\begin_layout Itemize
-numImages - [ordered optional] number of images, defaults to 1.
- Each image is stored as a column vector with size 
-\begin_inset Formula $width\times height\times channels$
-\end_inset
-
-.
- 
-\end_layout
-
-\begin_layout Itemize
-tag - [named optional] tag for the inputs to indicate the intended usage.
- It can be either feature or label.
-\end_layout
-
-\begin_layout Standard
-CNTK uses column-major (similar to matlab) to store the matrices.
- Each image is represented as a column vector internally and should be stored
- as [channel_id, img_row, img_col].
-\end_layout
-
-\begin_layout Subsubsection
-LearnableParameter
-\begin_inset Index idx
-status open
-
-\begin_layout Plain Layout
-LearnableParameter
-\end_layout
-
-\end_inset
-
- or Parameter
-\begin_inset Index idx
-status open
-
-\begin_layout Plain Layout
-Parameter
-\end_layout
-
-\end_inset
-
-
-\end_layout
-
-\begin_layout Standard
-Defines a parameter in the network that will be trained and stored as part
- of the model.
- Normally used for weight and bias matrices/vectors.
- These two function names mean the same thing but Parameter is a shorter
- name.
- The syntax is
-\end_layout
-
-\begin_layout Standard
-\begin_inset listings
-inline false
-status open
-
-\begin_layout Plain Layout
-
-LearnableParameter(row, [cols=1], 
-\end_layout
-
-\begin_layout Plain Layout
-
-         {computeGradient=true|false, 
-\end_layout
-
-\begin_layout Plain Layout
-
-         init=fixedValue|Uniform|Gaussian|fromFile, 
-\end_layout
-
-\begin_layout Plain Layout
-
-         value=0, initValueScale=number})
-\end_layout
-
-\begin_layout Plain Layout
-
-Parameter(row, [cols=1], {needGradient=true|false, 
-\end_layout
-
-\begin_layout Plain Layout
-
-          init=fixedValue|Uniform|Gaussian|fromFile, 
-\end_layout
-
-\begin_layout Plain Layout
-
-          value=0, initValueScale=number}) #deprecated
-\end_layout
-
-\end_inset
-
-
-\end_layout
-
-\begin_layout Itemize
-rows - number of rows in the parameter.
-\end_layout
-
-\begin_layout Itemize
-cols - [ordered optional] number of columns in the parameter, defaults to
- 1.
- 
-\end_layout
-
-\begin_layout Itemize
-needGradient- [named optional] determines whether the parameter should be
- updated by the training algorithm.
- Defaults is true.
-\end_layout
-
-\begin_layout Itemize
-init - [named optional] parameter initialization method.
- 
-\end_layout
-
-\begin_deeper
-\begin_layout Itemize
-fixedValue- initialize all the values in the parameter with a fixed value
- determined by the optional value argument.
-\end_layout
-
-\begin_layout Itemize
-fromFile - No initialization is required, should only be used if the network
- will be initializing it in some other way
-\end_layout
-
-\begin_layout Itemize
-Uniform - Initializes the parameter matrix with uniform random numbers in
- the range of 
-\begin_inset Formula $\left[-0.05\times initValueScale,0.05\times initValueScale\right]$
-\end_inset
-
-
-\end_layout
-
-\begin_layout Itemize
-Gaussian - Initializes the parameter matrix with Gaussian random numbers
- with zero mean and standard deviation of 
-\begin_inset Formula $0.2\times initValueScale/\sqrt{cols}$
-\end_inset
-
-
-\end_layout
-
-\end_deeper
-\begin_layout Itemize
-initValueScale - [named optional] scale the range of the random numbers
- used for initialization.
- Only meaningful when Uniform or Gaussian is used as a init method.
- Default is 1.
- 
-\end_layout
-
-\begin_layout Itemize
-value - [named optional] the initial value of all the parameters when the
- initialization method is set to fixedValue.
- Default is 0.
-\end_layout
-
-\begin_layout Subsubsection
-Constant
-\begin_inset Index idx
-status open
-
-\begin_layout Plain Layout
-Constant
-\end_layout
-
-\end_inset
-
- or Const
-\begin_inset Index idx
-status open
-
-\begin_layout Plain Layout
-Const
-\end_layout
-
-\end_inset
-
-
-\end_layout
-
-\begin_layout Standard
-Defines a constant parameter (i.e., will not change during the training process)
- that will be saved as part of the model.
- The syntax is 
-\end_layout
-
-\begin_layout Standard
-\begin_inset listings
-inline false
-status open
-
-\begin_layout Plain Layout
-
-Constant(value, [rows=1, cols=1])
-\end_layout
-
-\begin_layout Plain Layout
-
-Const(value, [rows=1, cols=1])  #deprecated
-\end_layout
-
-\end_inset
-
-
-\end_layout
-
-\begin_layout Itemize
-value - the value of the constant.
-\end_layout
-
-\begin_layout Itemize
-rows - [ordered optional] row dimension of the data, default to 1.
-\end_layout
-
-\begin_layout Itemize
-cols - [ordered optional] column dimension of the data, default to 1.
- 
-\end_layout
-
-\begin_layout Subsubsection
-RectifiedLinear
-\begin_inset Index idx
-status open
-
-\begin_layout Plain Layout
-RectifiedLinear
-\end_layout
-
-\end_inset
-
- or ReLU
-\begin_inset Index idx
-status open
-
-\begin_layout Plain Layout
-ReLU
-\end_layout
-
-\end_inset
-
-, Sigmoid
-\begin_inset Index idx
-status open
-
-\begin_layout Plain Layout
-Sigmoid
-\end_layout
-
-\end_inset
-
-, Tanh
-\begin_inset Index idx
-status open
-
-\begin_layout Plain Layout
-Tanh
-\end_layout
-
-\end_inset
-
-, Log
-\begin_inset Index idx
-status open
-
-\begin_layout Plain Layout
-Log
-\end_layout
-
-\end_inset
-
-
-\end_layout
-
-\begin_layout Standard
-Apply the rectified linear function (RectifiedLinear or ReLU), Sigmoid function
- (Sigmoid), hyperbolic tangent (Tanh), or natural logarithm (Log) to each
- element of the input matrix.
- The resulting matrix has the same dimension as that of the input matrix.
- The syntax is
-\end_layout
-
-\begin_layout Standard
-\begin_inset listings
-inline false
-status open
-
-\begin_layout Plain Layout
-
-RectifiedLinear(m)
-\end_layout
-
-\begin_layout Plain Layout
-
-ReLU(m) #deprecated
-\end_layout
-
-\begin_layout Plain Layout
-
-Sigmoid(m)
-\end_layout
-
-\begin_layout Plain Layout
-
-Tanh(m)
-\end_layout
-
-\begin_layout Plain Layout
-
-Log(m)
-\end_layout
-
-\end_inset
-
-
-\end_layout
-
-\begin_layout Itemize
-m - input matrix.
- Can be any matrix except when it's input to the log function under which
- condition each element must be positive (otherwise exception will be thrown).
- 
-\end_layout
-
-\begin_layout Subsubsection
-Softmax
-\begin_inset Index idx
-status open
-
-\begin_layout Plain Layout
-Softmax
-\end_layout
-
-\end_inset
-
-
-\end_layout
-
-\begin_layout Standard
-Compute the softmax of the input matrix for each column.
- The resulting matrix has the same dimensions as that of the input matrix.
- The syntax is
-\end_layout
-
-\begin_layout Standard
-\begin_inset listings
-inline false
-status open
-
-\begin_layout Plain Layout
-
-Softmax(m)
-\end_layout
-
-\end_inset
-
-
-\end_layout
-
-\begin_layout Itemize
-m - input matrix.
- 
-\end_layout
-
-\begin_layout Subsubsection
-LogSoftmax
-\begin_inset Index idx
-status open
-
-\begin_layout Plain Layout
-LogSoftmax
-\end_layout
-
-\end_inset
-
-
-\end_layout
-
-\begin_layout Standard
-Compute the log of softmax of the input matrix for each column.
- The resulting matrix has the same dimensions as that of the input matrix.
- The syntax is
-\end_layout
-
-\begin_layout Standard
-\begin_inset listings
-inline false
-status open
-
-\begin_layout Plain Layout
-
-LogSoftmax(m)
-\end_layout
-
-\end_inset
-
-
-\end_layout
-
-\begin_layout Itemize
-m - input matrix.
- 
-\end_layout
-
-\begin_layout Subsubsection
-SumElements
-\begin_inset Index idx
-status open
-
-\begin_layout Plain Layout
-SumElements
-\end_layout
-
-\end_inset
-
-
-\end_layout
-
-\begin_layout Standard
-Calculate the sum of all elements in the input matrix.
- The result is a scalar (or one by one matrix).
- The syntax is
-\end_layout
-
-\begin_layout Standard
-\begin_inset listings
-inline false
-status open
-
-\begin_layout Plain Layout
-
-SumElements(m)
-\end_layout
-
-\end_inset
-
-
-\end_layout
-
-\begin_layout Itemize
-m - input matrix 
-\end_layout
-
-\begin_layout Subsubsection
-Negate
-\begin_inset Index idx
-status open
-
-\begin_layout Plain Layout
-Negate
-\end_layout
-
-\end_inset
-
-
-\end_layout
-
-\begin_layout Standard
-Negate each element of the matrix.
- The resulting matrix has the same dimension as that of the input matrix.
- The syntax is
-\end_layout
-
-\begin_layout Standard
-\begin_inset listings
-inline false
-status open
-
-\begin_layout Plain Layout
-
-Negate(m)
-\end_layout
-
-\end_inset
-
-
-\end_layout
-
-\begin_layout Itemize
-m - input matrix.
-\end_layout
-
-\begin_layout Subsubsection
-RowSlice
-\begin_inset Index idx
-status open
-
-\begin_layout Plain Layout
-RowSlice
-\end_layout
-
-\end_inset
-
-
-\end_layout
-
-\begin_layout Standard
-Select a row slice from the input matrix for all columns (samples).
- The resulting matrix is a numRows by m.cols matrix.
- This function is often used to extract a portion of the input.
- The syntax is
-\end_layout
-
-\begin_layout Standard
-\begin_inset listings
-inline false
-status open
-
-\begin_layout Plain Layout
-
-RowSlicete(startRow, numRows, m)
-\end_layout
-
-\end_inset
-
-
-\end_layout
-
-\begin_layout Itemize
-m - input matrix.
-\end_layout
-
-\begin_layout Itemize
-startRow - the start row to get a slice
-\end_layout
-
-\begin_layout Itemize
-numRows - the number of rows to get
-\end_layout
-
-\begin_layout Subsubsection
-RowStack
-\begin_inset Index idx
-status open
-
-\begin_layout Plain Layout
-RowStack
-\end_layout
-
-\end_inset
-
-
-\end_layout
-
-\begin_layout Standard
-Concatnate rows of input matrices to form a bigger matrix.
- The resulting matrix is a sumof(rows) by m1.cols matrix.
- It supports variable-length input.
- The syntax is
-\end_layout
-
-\begin_layout Standard
-\begin_inset listings
-inline false
-status open
-
-\begin_layout Plain Layout
-
-RowStack(m1, m2, ...)
-\end_layout
-
-\end_inset
-
-
-\end_layout
-
-\begin_layout Itemize
-m1, m2 - input matrices.
- can be any number of input matrices.
-\end_layout
-
-\begin_layout Subsubsection
-Scale
-\begin_inset Index idx
-status open
-
-\begin_layout Plain Layout
-Scale
-\end_layout
-
-\end_inset
-
-
-\end_layout
-
-\begin_layout Standard
-Scale each element in the input matrix by a scalar value.
- The resulting matrix has the same dimension as that of the input matrix.
- The syntax is
-\end_layout
-
-\begin_layout Standard
-\begin_inset listings
-inline false
-status open
-
-\begin_layout Plain Layout
-
-Scale(scaleFactor, m)
-\end_layout
-
-\end_inset
-
-
-\end_layout
-
-\begin_layout Itemize
-scaleFactor - floating point scalar scale factor
-\end_layout
-
-\begin_layout Itemize
-m - input matrix 
-\end_layout
-
-\begin_layout Subsubsection
-Times
-\begin_inset Index idx
-status open
-
-\begin_layout Plain Layout
-Times
-\end_layout
-
-\end_inset
-
-
-\end_layout
-
-\begin_layout Standard
-Calculate the product of two matrices.
- The resulting matrix has a size of m1.rows by m2.cols.
- The syntax is
-\end_layout
-
-\begin_layout Standard
-\begin_inset listings
-inline false
-status open
-
-\begin_layout Plain Layout
-
-Times(m1, m2)
-\end_layout
-
-\end_inset
-
-
-\end_layout
-
-\begin_layout Itemize
-m1, m2 - input matrices.
- The m1.cols must equal m2.rows.
-\end_layout
-
-\begin_layout Subsubsection
-TransposeTimes
-\begin_inset Index idx
-status open
-
-\begin_layout Plain Layout
-TransposeTimes
-\end_layout
-
-\end_inset
-
-
-\end_layout
-
-\begin_layout Standard
-Calculate the product 
-\begin_inset Formula $m1^{T}m2$
-\end_inset
-
-.
- The resulting matrix has a size of m1.cols by m2.cols.
- The syntax is
-\end_layout
-
-\begin_layout Standard
-\begin_inset listings
-inline false
-status open
-
-\begin_layout Plain Layout
-
-Times(m1, m2)
-\end_layout
-
-\end_inset
-
-
-\end_layout
-
-\begin_layout Itemize
-m1, m2 - input matrices.
- The m1.rows must equal m2.rows.
-\end_layout
-
-\begin_layout Subsubsection
-DiagTimes
-\begin_inset Index idx
-status open
-
-\begin_layout Plain Layout
-DiagTimes
-\end_layout
-
-\end_inset
-
-
-\end_layout
-
-\begin_layout Standard
-Calculate the product of two matrices in which the first matrix is a diagonal
- matrix whose diagonal values are represented as a vector.
- The resulting matrix is m1.rows by m2.cols.
- The syntax is
-\end_layout
-
-\begin_layout Standard
-\begin_inset listings
-inline false
-status open
-
-\begin_layout Plain Layout
-
-DiagTimes(m1, m2)
-\end_layout
-
-\end_inset
-
-
-\end_layout
-
-\begin_layout Itemize
-m1 - the diagonal matrix whose diagonal values are represented as a vector
- of size m2.rows by one.
-\end_layout
-
-\begin_layout Itemize
-m2 - a normal input matrix.
- m1.rows must equal m2.rows.
-\end_layout
-
-\begin_layout Subsubsection
-Plus
-\begin_inset Index idx
-status open
-
-\begin_layout Plain Layout
-Plus
-\end_layout
-
-\end_inset
-
-, Minus
-\begin_inset Index idx
-status open
-
-\begin_layout Plain Layout
-Minus
-\end_layout
-
-\end_inset
-
-, ElementTimes
-\begin_inset Index idx
-status open
-
-\begin_layout Plain Layout
-ElementTimes
-\end_layout
-
-\end_inset
-
-
-\end_layout
-
-\begin_layout Standard
-Calculate the sum (Plus), difference (Minus), or element-wise product (ElementTi
-mes) of two matrices.
- The resulting matrices have the same dimension as that of the input matrices.
- The syntax is
-\end_layout
-
-\begin_layout Standard
-\begin_inset listings
-inline false
-status open
-
-\begin_layout Plain Layout
-
-Plus(m1, m2)
-\end_layout
-
-\begin_layout Plain Layout
-
-Minus(m1, m2)
-\end_layout
-
-\begin_layout Plain Layout
-
-ElementTimes(m1, m2)
-\end_layout
-
-\end_inset
-
-
-\end_layout
-
-\begin_layout Itemize
-m1, m2 - input matrices.
- Must be the same dimensions.
-\end_layout
-
-\begin_layout Subsubsection
-KhatriRaoProduct
-\begin_inset Index idx
-status open
-
-\begin_layout Plain Layout
-KhatriRaoProduct
-\end_layout
-
-\end_inset
-
- or ColumnwiseCrossProduct
-\begin_inset Index idx
-status open
-
-\begin_layout Plain Layout
-ColumnwiseCrossProduct
-\end_layout
-
-\end_inset
-
-
-\end_layout
-
-\begin_layout Standard
-Compute the cross product of each column of two input matrices.
- These two functions mean the same thing but ColumnwiseCrossProduct is easier
- to understand for most people.
- The resulting matrix is a (m1.rows times m2.rows) by m1.cols matrix.
- The syntax is
-\end_layout
-
-\begin_layout Standard
-\begin_inset listings
-inline false
-status open
-
-\begin_layout Plain Layout
-
-KhatriRaoProduct(m1, m2)
-\end_layout
-
-\begin_layout Plain Layout
-
-ColumnwiseCrossProduct(m1, m2) #deprecated
-\end_layout
-
-\end_inset
-
-
-\end_layout
-
-\begin_layout Itemize
-m1, m2 - input matrices.
- The matrices should have same columns.
-\end_layout
-
-\begin_layout Subsubsection
-GMMLogLikelihood
-\begin_inset Index idx
-status open
-
-\begin_layout Plain Layout
-GMMLogLikelihood
-\end_layout
-
-\end_inset
-
- or GMMLL
-\begin_inset Index idx
-status open
-
-\begin_layout Plain Layout
-GMMLL
-\end_layout
-
-\end_inset
-
-
-\end_layout
-
-\begin_layout Standard
-Compute the Gaussian mixture model log likelihood of feature values given
- the unnormalized Gaussian mixture weights (i.e., priors), Gaussian means
- and log standard deviation.
- The resulting matrix is a 1 by FeatureValues.cols matrix.
- This node can be used in generative models to implement normal Gaussian
- mixture models or mixture density network.
- The syntax is
-\end_layout
-
-\begin_layout Standard
-\begin_inset listings
-inline false
-status open
-
-\begin_layout Plain Layout
-
-GMMLogLikelihood(UnnormedPrior, Means, LogStddev, FeatureValues)
-\end_layout
-
-\begin_layout Plain Layout
-
-GMMLL(UnnormedPrior, Means, LogStddev, FeatureValues) #deprecated
-\end_layout
-
-\end_inset
-
-
-\end_layout
-
-\begin_layout Itemize
-UnnormedPrior- unnormalized Gaussian mixture weights (or prior).
- The actual prior is the softmax of UnnormedPrior to make sure each prior
- is non-negative and all priors sum to 1.
- UnnormedPrior.rows equals to the number of Gaussian components.
- 
-\end_layout
-
-\begin_layout Itemize
-Means - the mean vectors of all the Gaussian components.
- Means.rows equals to the number of Gaussian components times feature size.
-\end_layout
-
-\begin_layout Itemize
-LogStddev - the log of the standard deviation for each Gaussian component.
- All dimensions share the same LogStddev.
- The actual standard deviation is the exponential of LogStddev to make sure
- it's positive.
- LogStddev.rows equals to the number of Gaussian components.
-\end_layout
-
-\begin_layout Itemize
-FeatureValues - the feature values on which to compute the log likelihood.
- 
-\end_layout
-
-\begin_layout Standard
-Note, UnnormedPrior, Means and LogStddev should have the same number of
- columns which should be either 1 or the same as the columns in FeatureValues.
-\end_layout
-
-\begin_layout Subsubsection
-SquareError
-\begin_inset Index idx
-status open
-
-\begin_layout Plain Layout
-SquareError
-\end_layout
-
-\end_inset
-
- or SE
-\begin_inset Index idx
-status open
-
-\begin_layout Plain Layout
-SE
-\end_layout
-
-\end_inset
-
-
-\end_layout
-
-\begin_layout Standard
-Compute the sum of the squared difference between elements in the two input
- matrices.
- The result is a scalar (i.e., one by one matrix).
- This is often used as a training criterion node.
- The syntax is
-\end_layout
-
-\begin_layout Standard
-\begin_inset listings
-inline false
-status open
-
-\begin_layout Plain Layout
-
-SquareError(m1, m2)
-\end_layout
-
-\begin_layout Plain Layout
-
-SE(m1, m2) #deprecated
-\end_layout
-
-\end_inset
-
-
-\end_layout
-
-\begin_layout Itemize
-m1, m2 - input matrices.
- Must have the same dimensions.
-\end_layout
-
-\begin_layout Subsubsection
-CrossEntropyWithSoftmax
-\begin_inset Index idx
-status open
-
-\begin_layout Plain Layout
-CrossEntropyWithSoftmax
-\end_layout
-
-\end_inset
-
- or CEWithSM
-\begin_inset Index idx
-status open
-
-\begin_layout Plain Layout
-CEWithSM
-\end_layout
-
-\end_inset
-
-
-\end_layout
-
-\begin_layout Standard
-Compute the softmax for each column of the input matrix, compare the result
- against the ground truth labels and compute sum of the cross entropy value
- for all the columns (i.e., samples).
- The result is a scalar (i.e., one by one matrix).
- This is often used as a training criterion node.
- The syntax is
-\end_layout
-
-\begin_layout Standard
-\begin_inset listings
-inline false
-status open
-
-\begin_layout Plain Layout
-
-CrossEntropyWithSoftmax(labels, matrix)
-\end_layout
-
-\begin_layout Plain Layout
-
-CEWithSM(labels, matrix) #deprecated
-\end_layout
-
-\end_inset
-
-
-\end_layout
-
-\begin_layout Itemize
-labels - the ground truth labels
-\end_layout
-
-\begin_layout Itemize
-matrix - input matrix.
-\end_layout
-
-\begin_layout Subsubsection
-ClassBasedCrossEntropyWithSoftmax
-\begin_inset Index idx
-status open
-
-\begin_layout Plain Layout
-ClassBasedCrossEntropyWithSoftmax
-\end_layout
-
-\end_inset
-
- or CBCEWithSM
-\begin_inset Index idx
-status open
-
-\begin_layout Plain Layout
-CNCEWithSM
-\end_layout
-
-\end_inset
-
-
-\end_layout
-
-\begin_layout Standard
-Compute the sum of the cross entropy value for all the columns (i.e., samples)
- using the class-based evaluation trick to reduce the computation cost.
- The result is a scalar (i.e., one by one matrix).
- This is often used as a training criterion node when the number of classes
- is huge (e.g., in language model).
- The syntax is
-\end_layout
-
-\begin_layout Standard
-\begin_inset listings
-inline false
-status open
-
-\begin_layout Plain Layout
-
-ClassBasedCrossEntropyWithSoftmax(labels, matrix)
-\end_layout
-
-\begin_layout Plain Layout
-
-CBCEWithSM(labels, mainInputInfo, mainWeight, classProbBeforeSoftmax) #deprecate
-d
-\end_layout
-
-\end_inset
-
-
-\end_layout
-
-\begin_layout Itemize
-labels - the ground truth labels.
- This is a 4 by T matrix, where T is the number of samples.
- The first row is the ground truth output id.
- The second row is the ground truth class id.
- The third and fourth rows are the start (inclusive) and end (exclusive)
- output ids corresponding to the ground trueth class id.
-\end_layout
-
-\begin_layout Itemize
-mainInputInfo - contains the main information to make the classfication
- decision.
- It's an inputDim by T matrix.
- In language model, inputDim is often the hidden layer size.
-\end_layout
-
-\begin_layout Itemize
-mainWeight - the inputDim by outputDim weight matrix, where inputDim is
- the number of rows in mainInputInfo and outputDim is the number of output
- nodes (e.g., number of words in language model).
- During the computation, only the column slice corresponding to the start
- and end output ids of the class id is used to reduce the computation.
-\end_layout
-
-\begin_layout Itemize
-classProbBeforeSoftmax - applying softmax on this matrix will result in
- class probabilities.
- This is a numOfClass by T matrix, where numOfClass is the number of classes.
-\end_layout
-
-\begin_layout Subsubsection
-ErrorPrediction
-\begin_inset Index idx
-status open
-
-\begin_layout Plain Layout
-ErrorPrediction
-\end_layout
-
-\end_inset
-
- or ClassificationError
-\begin_inset Index idx
-status open
-
-\begin_layout Plain Layout
-ClassificationError
-\end_layout
-
-\end_inset
-
-
-\end_layout
-
-\begin_layout Standard
-Evaluate the classification error of the predictions made by the model.
- It finds the index of the highest value for each column in the input matrix
- and compares it to the actual ground truth label.
- The result is a scalar (i.e., one by one matrix).
- This is often used as an evaluation criterion.
- It cannot be used as a training criterion though since the gradient is
- not defined for this operation.
- The syntax is
-\end_layout
-
-\begin_layout Standard
-\begin_inset listings
-inline false
-status open
-
-\begin_layout Plain Layout
-
-ErrorPrediction(labels, m)
-\end_layout
-
-\begin_layout Plain Layout
-
-ClassificationError(labels, m)
-\end_layout
-
-\end_inset
-
-
-\end_layout
-
-\begin_layout Itemize
-labels - the ground truth labels
-\end_layout
-
-\begin_layout Itemize
-m - input matrix.
-\end_layout
-
-\begin_layout Subsubsection
-CosDistance
-\begin_inset Index idx
-status open
-
-\begin_layout Plain Layout
-CosDistance
-\end_layout
-
-\end_inset
-
- or CosDist
-\begin_inset Index idx
-status open
-
-\begin_layout Plain Layout
-CosDist
-\end_layout
-
-\end_inset
-
-
-\end_layout
-
-\begin_layout Standard
-Evaluate the cosine distance between each column of two input matrices.
- The resulting matrix is a one by m1.cols row vector.
- The syntax is
-\end_layout
-
-\begin_layout Standard
-\begin_inset listings
-inline false
-status open
-
-\begin_layout Plain Layout
-
-CosDistance(m1, m2)
-\end_layout
-
-\begin_layout Plain Layout
-
-CosDist(m1, m2) #deprecated
-\end_layout
-
-\end_inset
-
-
-\end_layout
-
-\begin_layout Itemize
-m1, m2 - input matrices.
- The matrices should have same dimensions.
-\end_layout
-
-\begin_layout Subsubsection
-CosDistanceWithNegativeSamples
-\begin_inset Index idx
-status open
-
-\begin_layout Plain Layout
-CosDistanceWithNegativeSamples
-\end_layout
-
-\end_inset
-
- or CosWithNegSamples
-\begin_inset Index idx
-status open
-
-\begin_layout Plain Layout
-CosWithNegSamples
-\end_layout
-
-\end_inset
-
-
-\end_layout
-
-\begin_layout Standard
-Evaluate the cosine distance between each column of two input matrices as
- the distance of positive samples, and the cosine distance between each
- column of the left matrix (m1) and 
-\emph on
-numNegSamples
-\emph default
- of samples in the right matrix (m2) selected by shifting the column 
-\emph on
-numShifts
-\emph default
- times as the negative samples.
- The resulting matrix is 
-\emph on
-numNegSamples+1
-\emph default
- by m1.cols matrix.
- Often used in the deep structured semantic model (DSSM).
- The syntax is
-\end_layout
-
-\begin_layout Standard
-\begin_inset listings
-inline false
-status open
-
-\begin_layout Plain Layout
-
-CosDistanceWithNegativeSamples(m1, m2, numShifts, numNegSamples)
-\end_layout
-
-\begin_layout Plain Layout
-
-CosWithNegSamples(m1, m2, numShifts, numNegSamples) #deprecated
-\end_layout
-
-\end_inset
-
-
-\end_layout
-
-\begin_layout Itemize
-m1, m2 - input matrices.
- The matrices should have same dimensions.
-\end_layout
-
-\begin_layout Itemize
-numShifts - number of shifts in m2 for choosing negative samples, a 1 by
- 1 matrix
-\end_layout
-
-\begin_layout Itemize
-numNegSamples- number of negative samples to use in m2, a 1 by 1 matrix
-\end_layout
-
-\begin_layout Subsubsection
-MatrixL1Reg
-\begin_inset Index idx
-status open
-
-\begin_layout Plain Layout
-MatrixL1Reg
-\end_layout
-
-\end_inset
-
- or L1Reg
-\begin_inset Index idx
-status open
-
-\begin_layout Plain Layout
-L1Reg
-\end_layout
-
-\end_inset
-
-, MatrixL2Reg
-\begin_inset Index idx
-status open
-
-\begin_layout Plain Layout
-MatrixL2Reg
-\end_layout
-
-\end_inset
-
- or L2Reg
-\begin_inset Index idx
-status open
-
-\begin_layout Plain Layout
-L2Reg
-\end_layout
-
-\end_inset
-
-
-\end_layout
-
-\begin_layout Standard
-Compute the L1 (MatrixL1Reg, L1Reg) or Frobenius (MatrixL2Reg, L2Reg) norm
- of the input matrix.
- The result is a scalar (i.e., one by one matrix).
- This is often used as regularization terms.
- The syntax is
-\end_layout
-
-\begin_layout Standard
-\begin_inset listings
-inline false
-status open
-
-\begin_layout Plain Layout
-
-MatrixL1Reg(m)
-\end_layout
-
-\begin_layout Plain Layout
-
-L1Reg(m) #deprecated
-\end_layout
-
-\begin_layout Plain Layout
-
-MatrixL2Reg(m)
-\end_layout
-
-\begin_layout Plain Layout
-
-L2Reg(m) #deprecated
-\end_layout
-
-\end_inset
-
-
-\end_layout
-
-\begin_layout Itemize
-m - input matrix
-\end_layout
-
-\begin_layout Subsubsection
-Mean
-\begin_inset Index idx
-status open
-
-\begin_layout Plain Layout
-Mean
-\end_layout
-
-\end_inset
-
-
-\end_layout
-
-\begin_layout Standard
-Compute the mean vector of the input matrix by sweeping the whole dataset.
- The resulting matrix is a m.rows by one matrix.
- This operation is precomputed before the first training pass.
- The syntax is
-\end_layout
-
-\begin_layout Standard
-\begin_inset listings
-inline false
-status open
-
-\begin_layout Plain Layout
-
-Mean(m)
-\end_layout
-
-\end_inset
-
-
-\end_layout
-
-\begin_layout Standard
-m - input matrix
-\end_layout
-
-\begin_layout Subsubsection
-InvStdDev
-\begin_inset Index idx
-status open
-
-\begin_layout Plain Layout
-InvStdDev
-\end_layout
-
-\end_inset
-
-
-\end_layout
-
-\begin_layout Standard
-Compute the per-dimensional (i.e., assume each dimension is independent with
- each other and the covariance matrix is a diagonal) inversed standard deviation
- vector of the input matrix by sweeping the whole dataset.
- The resulting matrix is a m.rows by one matrix.
- This operation is precomputed before the first training pass.
- The syntax is
-\end_layout
-
-\begin_layout Standard
-\begin_inset listings
-inline false
-status open
-
-\begin_layout Plain Layout
-
-InvStdDev(m)
-\end_layout
-
-\end_inset
-
-
-\end_layout
-
-\begin_layout Itemize
-m - input matrix
-\end_layout
-
-\begin_layout Subsubsection
-PerDimMeanVarNormalization
-\begin_inset Index idx
-status open
-
-\begin_layout Plain Layout
-PerDimMeanVarNormalization
-\end_layout
-
-\end_inset
-
- or PerDimMVNorm
-\begin_inset Index idx
-status open
-
-\begin_layout Plain Layout
-PerDimMVNorm
-\end_layout
-
-\end_inset
-
-
-\end_layout
-
-\begin_layout Standard
-Compute the mean-variance normalized matrix for each column (i.e., sample)
- of the input matrix.
- The resulting matrix has the same dimensions as the input matrix.
- 
-\end_layout
-
-\begin_layout Standard
-\begin_inset listings
-inline false
-status open
-
-\begin_layout Plain Layout
-
-PerDimMeanVarNormalization(m, mean, invStdDev)
-\end_layout
-
-\begin_layout Plain Layout
-
-PerDimMVNorm(m, mean, invStdDev) #deprecated
-\end_layout
-
-\end_inset
-
-
-\end_layout
-
-\begin_layout Itemize
-m - input matrix than needs to be normalized
-\end_layout
-
-\begin_layout Itemize
-mean - the mean vector.
- It's a m.rows by one matrix.
-\end_layout
-
-\begin_layout Itemize
-invStdDev - the per-dimensional inversed standard deviation vector.
- It's a m.rows by one matrix in which all values are non-negative.
-\end_layout
-
-\begin_layout Subsubsection
-PerDimMeanVarDeNormalization
-\begin_inset Index idx
-status open
-
-\begin_layout Plain Layout
-PerDimMeanVarDeNormalization
-\end_layout
-
-\end_inset
-
- or PerDimMVDeNorm
-\begin_inset Index idx
-status open
-
-\begin_layout Plain Layout
-PerDimMVDeNorm
-\end_layout
-
-\end_inset
-
-
-\end_layout
-
-\begin_layout Standard
-De-normalize from the mean-variance normalized input matrix for each column
- (i.e., sample).
- It is often used in the generative model where during the training the
- network's output node is normalized which needs to be de-normalized at
- the actual generation process.
- The resulting matrix has the same dimensions as the input matrix.
- 
-\end_layout
-
-\begin_layout Standard
-\begin_inset listings
-inline false
-status open
-
-\begin_layout Plain Layout
-
-PerDimMeanVarDeNormalization(m, mean, invStdDev)
-\end_layout
-
-\begin_layout Plain Layout
-
-PerDimMVDeNorm(m, mean, invStdDev) #deprecated
-\end_layout
-
-\end_inset
-
-
-\end_layout
-
-\begin_layout Itemize
-m - input matrix than needs to be de-normalized
-\end_layout
-
-\begin_layout Itemize
-mean - the mean vector.
- It's a m.rows by one matrix.
-\end_layout
-
-\begin_layout Itemize
-invStdDev - the per-dimensional inversed standard deviation vector.
- It's a m.rows by one matrix in which all values are non-negative.
-\end_layout
-
-\begin_layout Subsubsection
-Dropout
-\begin_inset Index idx
-status open
-
-\begin_layout Plain Layout
-Dropout
-\end_layout
-
-\end_inset
-
-
-\end_layout
-
-\begin_layout Standard
-Compute a new matrix with some percentage of random elements in the input
- matrix set to zero.
- The percentage (called dropout rate) is often set as part of the training
- configuration (e.g., the stochastic gradient descent block we will discuss
- in Section 
-\begin_inset CommandInset ref
-LatexCommand ref
-reference "sec:Stochastic-Gradient-Descent"
-
-\end_inset
-
-).
- During evaluation the dropout rate is set to zero and this operation has
- no effect (i.e., just pass the input matrix through).
- It is commonly used to prevent overfitting during the training process
- or to pretrain a model.
- The syntax is
-\end_layout
-
-\begin_layout Standard
-\begin_inset listings
-inline false
-status open
-
-\begin_layout Plain Layout
-
-Dropout(m)
-\end_layout
-
-\end_inset
-
-
-\end_layout
-
-\begin_layout Itemize
-m - input matrix
-\end_layout
-
-\begin_layout Subsubsection
-Convolution
-\begin_inset Index idx
-status open
-
-\begin_layout Plain Layout
-Convolution
-\end_layout
-
-\end_inset
-
- or Convolve
-\begin_inset Index idx
-status open
-
-\begin_layout Plain Layout
-Convolve
-\end_layout
-
-\end_inset
-
-
-\end_layout
-
-\begin_layout Standard
-Compute the convolution of a weight matrix with an image.
- The resulting matrix may have different dimension depends on the parameters
- passed in.
- The syntax is
-\end_layout
-
-\begin_layout Standard
-\begin_inset listings
-inline false
-status open
-
-\begin_layout Plain Layout
-
-Convolution(w, image, kernelWidth, kernelHeight, 
-\end_layout
-
-\begin_layout Plain Layout
-
-            outputChannels, horizontalSubsample, 
-\end_layout
-
-\begin_layout Plain Layout
-
-            verticalSubsample, [zeroPadding=false, 
-\end_layout
-
-\begin_layout Plain Layout
-
-            maxTempMemSizeInSamples=0])
-\end_layout
-
-\begin_layout Plain Layout
-
-Convolve(w, image, kernelWidth, kernelHeight, 
-\end_layout
-
-\begin_layout Plain Layout
-
-            outputChannels, horizontalSubsample, 
-\end_layout
-
-\begin_layout Plain Layout
-
-            verticalSubsample, [zeroPadding=false, 
-\end_layout
-
-\begin_layout Plain Layout
-
-            maxTempMemSizeInSamples=0]) #deprecated
-\end_layout
-
-\end_inset
-
-
-\end_layout
-
-\begin_layout Itemize
-w - convolution weight matrix, it has the dimensions of [outputChannels,
- kernelWidth * kernelHeight * inputChannels].
- If w's dimensions are not specified (i.e., all are zero's) they will be automatic
-ally set by CNTK using a depth-first traversing pass.
-\end_layout
-
-\begin_layout Itemize
-image - the input image.
- 
-\end_layout
-
-\begin_layout Itemize
-kernelWidth - width of the kernel
-\end_layout
-
-\begin_layout Itemize
-kernelHeight - height of the kernel
-\end_layout
-
-\begin_layout Itemize
-outputChannels - number of output channels
-\end_layout
-
-\begin_layout Itemize
-horizontalSubsample - subsamples (or stride) in the horizontal direction.
- In most cases this should be set to 1.
-\end_layout
-
-\begin_layout Itemize
-verticalSubsample - subsamples (or stride) in the vertical direction.
- In most cases this should be set to 1.
-\end_layout
-
-\begin_layout Itemize
-zeroPadding - [named optional] specify whether the sides of the image should
- be padded with zeros.
- Default is false.
- When it's true, the convolution window can move out of the image.
-\end_layout
-
-\begin_layout Itemize
-maxTempMemSizeInSamples - [named optional] maximum amount of memory (in
- samples) that should be reserved to do matrix packing.
- Default is 0 which means the same as the input samples.
-\end_layout
-
-\begin_layout Subsubsection
-MaxPooling
-\begin_inset Index idx
-status open
-
-\begin_layout Plain Layout
-MaxPooling
-\end_layout
-
-\end_inset
-
-, AveragePooling
-\begin_inset Index idx
-status open
-
-\begin_layout Plain Layout
-AveragePooling
-\end_layout
-
-\end_inset
-
-
-\end_layout
-
-\begin_layout Standard
-Computes a new matrix by selecting the maximum (MaxPooling) or computing
- the average (AveragePooling) value in the pooling window.
- This is used to aggregate information from the input and will reduce the
- dimensions of a matrix.
- The syntax is
-\end_layout
-
-\begin_layout Standard
-\begin_inset listings
-inline false
-status open
-
-\begin_layout Plain Layout
-
-MaxPooling(m, windowWidth, windowHeight, stepW, stepH)
-\end_layout
-
-\begin_layout Plain Layout
-
-AveragePooling(m, windowWidth, windowHeight, stepW, stepH)
-\end_layout
-
-\end_inset
-
-
-\end_layout
-
-\begin_layout Itemize
-m - input matrix
-\end_layout
-
-\begin_layout Itemize
-windowWidth - width of the pooling window
-\end_layout
-
-\begin_layout Itemize
-windowHeight - height of the pooling window
-\end_layout
-
-\begin_layout Itemize
-stepW - step (or stride) used in the width direction
-\end_layout
-
-\begin_layout Itemize
-stepH - step (or stride) used in the height direction
-\end_layout
-
-\begin_layout Subsubsection
-Delay
-\begin_inset Index idx
-status open
-
-\begin_layout Plain Layout
-Delay
-\end_layout
-
-\end_inset
-
-
-\end_layout
-
-\begin_layout Standard
-Used to apply a value in the past to the current time.
- It is most often used to create recurrent networks.
- The resulting matrix has the same dimension as that of the input matrix.
- The syntax is
-\end_layout
-
-\begin_layout Standard
-\begin_inset listings
-inline false
-status open
-
-\begin_layout Plain Layout
-
-Delay(rows, [cols], m, [delayTime=1, defaultPastValue=0.1])
-\end_layout
-
-\end_inset
-
-
-\end_layout
-
-\begin_layout Itemize
-rows - the number of rows in the delay node (and in the input matrix).
- This parameter is needed because under some loopy conditions the dimensions
- cannot be automatically inferred from the input matrix.
-\end_layout
-
-\begin_layout Itemize
-cols - the number of columns in the delay node (and in the input matrix).
- This parameter is optional since it will be set based on the minibatch
- size during training and testing.
-\end_layout
-
-\begin_layout Itemize
-m - input matrix to be delayed.
- Each column is a sample.
- The samples may be from different utterances as explained in Chapter .
-\begin_inset CommandInset ref
-LatexCommand ref
-reference "chap:CN"
-
-\end_inset
-
-
-\end_layout
-
-\begin_layout Itemize
-delayTime - [named optional] the amount of delay.
- Default is 1.
-\end_layout
-
-\begin_layout Itemize
-defaultPastValue - [named optional] the default value to use if the past
- value is not available.
- Default is 0.1.
-\end_layout
-
-\begin_layout Section
-Model Editing Language
-\begin_inset Index idx
-status open
-
-\begin_layout Plain Layout
-Model Editing Language
-\end_layout
-
-\end_inset
-
-
-\end_layout
-
-\begin_layout Standard
-The model editing language (MEL
-\begin_inset Index idx
-status open
-
-\begin_layout Plain Layout
-MEL
-\end_layout
-
-\end_inset
-
-) of the CNTK provides a means to modify both the structure and the model
- parameters of an existing trained network using a set of provided commands.
- It provides a number of functions to modify the network and can use network
- description language (NDL
-\begin_inset Index idx
-status open
-
-\begin_layout Plain Layout
-NDL
-\end_layout
-
-\end_inset
-
-) to define new elements.
- MEL is very important since it allows users, for example, to train a network
- with one configuration and later use it as part of another network designed
- for another purpose.
- It also allows users to do discriminative pretraining 
-\begin_inset CommandInset citation
-LatexCommand cite
-key "DNN-SWB-seide+2011,FeatEngInDNN-Seide+2011"
-
-\end_inset
-
- on DNNs by building shallow networks first and then inserting new layers
- one on top of another.
-\end_layout
-
-\begin_layout Standard
-It looks similar to a scripting language in syntax, but give a simple way
- to modify an existing network.
- This network must have been defined in a format that CNTK can read, currently
- only the CNTK computational network disk format is supported.
- 
-\end_layout
-
-\begin_layout Subsection
-Basic Features
-\end_layout
-
-\begin_layout Standard
-In this section we cover the basic features of the MEL by the following
- example.
-\end_layout
-
-\begin_layout Standard
-\begin_inset listings
-inline false
-status open
-
-\begin_layout Plain Layout
-
-model1 = LoadModel("c:
-\backslash
-models
-\backslash
-mymodel.dnn", format=cntk)
-\end_layout
-
-\begin_layout Plain Layout
-
-SetDefaultModel(model1)
-\end_layout
-
-\begin_layout Plain Layout
-
-\end_layout
-
-\begin_layout Plain Layout
-
-DumpModel(model1, "c:
-\backslash
-temp
-\backslash
-originalModel.dmp", includeData = true)
-\end_layout
-
-\begin_layout Plain Layout
-
-\end_layout
-
-\begin_layout Plain Layout
-
-#create another hidden layer
-\end_layout
-
-\begin_layout Plain Layout
-
-Copy(L3.*, L4.*, copy=all)
-\end_layout
-
-\begin_layout Plain Layout
-
-\end_layout
-
-\begin_layout Plain Layout
-
-#Hook up the layer
-\end_layout
-
-\begin_layout Plain Layout
-
-SetInput(L4.*.T, 1, L3.RL) # Layer 3 output to Layer 4 input
-\end_layout
-
-\begin_layout Plain Layout
-
-SetInput(CE.*.T, 1, L4.RL) # Layer 4 output to Top layer input
-\end_layout
-
-\begin_layout Plain Layout
-
-\end_layout
-
-\begin_layout Plain Layout
-
-#Add mean variance normalization using in-line NDL
-\end_layout
-
-\begin_layout Plain Layout
-
-meanVal = Mean(features)
-\end_layout
-
-\begin_layout Plain Layout
-
-invstdVal = InvStdDev(features)
-\end_layout
-
-\begin_layout Plain Layout
-
-inputVal = PerDimMeanVarNormalization(features,meanVal,invstdVal)
-\end_layout
-
-\begin_layout Plain Layout
-
-\end_layout
-
-\begin_layout Plain Layout
-
-#make the features input now take the normalized input
-\end_layout
-
-\begin_layout Plain Layout
-
-SetInput(L1.BFF.FF.T, 1, inputVal)
-\end_layout
-
-\begin_layout Plain Layout
-
-\end_layout
-
-\begin_layout Plain Layout
-
-#save model
-\end_layout
-
-\begin_layout Plain Layout
-
-SaveModel("c:
-\backslash
-models
-\backslash
-mymodel4HiddenWithMeanVarNorm.cn")
-\end_layout
-
-\end_inset
-
-
-\end_layout
-
-\begin_layout Standard
-This MEL script is using a network that was defined originally by the NDL
- script
-\end_layout
-
-\begin_layout Standard
-\begin_inset listings
-inline false
-status open
-
-\begin_layout Plain Layout
-
-# constants defined
-\end_layout
-
-\begin_layout Plain Layout
-
-# Sample, Hidden, and Label dimensions
-\end_layout
-
-\begin_layout Plain Layout
-
-SDim=784
-\end_layout
-
-\begin_layout Plain Layout
-
-HDim=256
-\end_layout
-
-\begin_layout Plain Layout
-
-LDim=10
-\end_layout
-
-\begin_layout Plain Layout
-
-\end_layout
-
-\begin_layout Plain Layout
-
-features=Input(SDim, tag=feature)
-\end_layout
-
-\begin_layout Plain Layout
-
-labels=Input(LDim, tag=label)
-\end_layout
-
-\begin_layout Plain Layout
-
-\end_layout
-
-\begin_layout Plain Layout
-
-# Layer operations
-\end_layout
-
-\begin_layout Plain Layout
-
-L1 = RBFF(features, HDim, SDim)
-\end_layout
-
-\begin_layout Plain Layout
-
-L2 = RBFF(L1, HDim, HDim)
-\end_layout
-
-\begin_layout Plain Layout
-
-L3 = RBFF(L2, HDim, HDim)
-\end_layout
-
-\begin_layout Plain Layout
-
-CE = SMBFF(L3, LDim, HDim, labels, tag=Criteria)
-\end_layout
-
-\begin_layout Plain Layout
-
-Err=ErrorPrediction(labels, CE.F, tag=Eval)
-\end_layout
-
-\begin_layout Plain Layout
-
-\end_layout
-
-\begin_layout Plain Layout
-
-# rootNodes defined here
-\end_layout
-
-\begin_layout Plain Layout
-
-OutputNodes=(CE.F)
-\end_layout
-
-\end_inset
-
-
-\end_layout
-
-\begin_layout Subsubsection
-Loading and Setting Default Models
-\begin_inset Index idx
-status open
-
-\begin_layout Plain Layout
-Default Models
-\end_layout
-
-\end_inset
-
-
-\end_layout
-
-\begin_layout Standard
-The first command of a MEL script is usually a LoadModel
-\begin_inset Index idx
-status open
-
-\begin_layout Plain Layout
-LoadModel
-\end_layout
-
-\end_inset
-
-() command.
- This function takes the name of a model file on disk, and an optional parameter
- specifying the format of the model file.
- Currently only CNTK format model files are accepted, and CNTK format is
- the default value.
- Programmers can write file converters to support more model formats.
-\end_layout
-
-\begin_layout Standard
-\begin_inset listings
-inline false
-status open
-
-\begin_layout Plain Layout
-
-model1 = LoadModel("c:
-\backslash
-models
-\backslash
-mymodel.cn", format=cntk)
-\end_layout
-
-\begin_layout Plain Layout
-
-SetDefaultModel(model1)
-\end_layout
-
-\end_inset
-
-
-\end_layout
-
-\begin_layout Standard
-Here 
-\emph on
-model1
-\emph default
- is the name this model is within the MEL script.
- This identifier is used in the next line to set this model as the default
- model.
- The default model defines the model that will be assumed in all name references
- within the script, where a model name is required but not specified, and
- the model to which any NDL commands will apply.
- If no model has been explicitly set to be the default model, the last loaded
- or created model is used as a default.
- However, It is recommended that the SetDefaultModel() command be used to
- make it explicit.
-\end_layout
-
-\begin_layout Subsubsection
-Viewing a Model File
-\end_layout
-
-\begin_layout Standard
-It is often necessary to view a model file to determine the names used in
- the model file.
- MEL uses the node names in most commands, to specify which node(s) should
- be modified.
- The Dump
-\begin_inset Index idx
-status open
-
-\begin_layout Plain Layout
-Dump
-\end_layout
-
-\end_inset
-
-() command dumps the node names and optionally values to a readable file.
- The parameters are the model name, the file name, and if the dump should
- include data.
- The includeData optional parameter defaults to false.
- 
-\end_layout
-
-\begin_layout Standard
-\begin_inset listings
-inline false
-status open
-
-\begin_layout Plain Layout
-
-DumpModel(model1, "c:
-\backslash
-temp
-\backslash
-originalModel.dmp", includeData = true)
-\end_layout
-
-\end_inset
-
-
-\end_layout
-
-\begin_layout Standard
-The dump looks something like this:
-\end_layout
-
-\begin_layout Standard
-\begin_inset listings
-inline false
-status open
-
-\begin_layout Plain Layout
-
-...
-\end_layout
-
-\begin_layout Plain Layout
-
-features=InputValue [784,32]
-\end_layout
-
-\begin_layout Plain Layout
-
-L1.BFF.B=LearnableParameter [256,1] NeedGradient=true
-\end_layout
-
-\begin_layout Plain Layout
-
-0.0127850091
-\end_layout
-
-\begin_layout Plain Layout
-
--0.00473949127
-\end_layout
-
-\begin_layout Plain Layout
-
-0.0156492535
-\end_layout
-
-\begin_layout Plain Layout
-
-...
-\end_layout
-
-\begin_layout Plain Layout
-
-0.00529919751
-\end_layout
-
-\begin_layout Plain Layout
-
-####################################################################
-\end_layout
-
-\begin_layout Plain Layout
-
-L1.BFF.FF.P=Plus ( L1.BFF.FF.T , L1.BFF.B )
-\end_layout
-
-\begin_layout Plain Layout
-
-L1.BFF.FF.T=Times ( L1.BFF.W , normInput )
-\end_layout
-
-\begin_layout Plain Layout
-
-L1.BFF.W=LearnableParameter [256,784] NeedGradient=true
-\end_layout
-
-\begin_layout Plain Layout
-
-0.0174789988 0.0226208009 -0.00648776069 0.0346485041 -0.0449098013 -0.0233792514
-\end_layout
-
-\begin_layout Plain Layout
-
-0.0154407881 0.000157605857 0.0206625946 0.0491085015 0.00128563121
-\end_layout
-
-\begin_layout Plain Layout
-
-...
-\end_layout
-
-\end_inset
-
-
-\end_layout
-
-\begin_layout Subsubsection
-Copy Nodes
-\end_layout
-
-\begin_layout Standard
-The copy
-\begin_inset Index idx
-status open
-
-\begin_layout Plain Layout
-Copy
-\end_layout
-
-\end_inset
-
- command will copy a node, or a group of nodes from one location to another
- location.
- This can be done within the same model, or between different models:
-\end_layout
-
-\begin_layout Standard
-\begin_inset listings
-inline false
-status open
-
-\begin_layout Plain Layout
-
-#create another hidden layer
-\end_layout
-
-\begin_layout Plain Layout
-
-Copy(L3.*, L4.*, copy=all)
-\end_layout
-
-\end_inset
-
-
-\end_layout
-
-\begin_layout Standard
-The first parameter is the source of the copy and must exist, the second
- is the target and may or may not exist.
- If it does exist, those matching nodes will be overwritten by the copy.
- The optional parameter 
-\series bold
-copy
-\series default
- can be used to change this behavior, the options are: 
-\series bold
-all 
-\series default
-- the default, which copies all node data and links, or 
-\series bold
-value 
-\series default
-- which
-\series bold
- 
-\series default
-copies the node values only, leaving the connections between nodes (if any)
- unchanged.
-\end_layout
-
-\begin_layout Standard
-Since the L3 used in this copy command was originally defined in NDL as
- 
-\end_layout
-
-\begin_layout Standard
-\begin_inset listings
-inline false
-status open
-
-\begin_layout Plain Layout
-
-L3 = RBFF(L2, HDim, HDim)
-\end_layout
-
-\end_inset
-
-
-\end_layout
-
-\begin_layout Standard
-The new L4 layer will contain all the nodes L3 contains (RectifiedLinear,
- Plus, Times, W and B Parameters) all connected just as they were in the
- original L3 layer.
-\end_layout
-
-\begin_layout Subsubsection
-SetInput
-\begin_inset Index idx
-status open
-
-\begin_layout Plain Layout
-SetInput
-\end_layout
-
-\end_inset
-
-
-\end_layout
-
-\begin_layout Standard
-To integrate this new layer into the model, the inputs and outputs of the
- nodes must reset.
- After the copy any node whose connected nodes were not copied will have
- those connections set to an invalid value.
- These need to be fixed in order to have a valid model.
- Before a model can be saved CNTK first checkes to see if all nodes are
- correctly connected.
-\end_layout
-
-\begin_layout Standard
-You can change connections between nodes with the SetInput() command.
- This command takes a node to modify, the input number (zero-based) to modify,
- and the new value for that input.
- The following commands hook up the inputs and outputs for our copied nodes:
-\end_layout
-
-\begin_layout Standard
-\begin_inset listings
-inline false
-status open
-
-\begin_layout Plain Layout
-
-#hook up the layer
-\end_layout
-
-\begin_layout Plain Layout
-
-SetInput(L4.*.T, 1, L3.RL) # Layer 3 output to Layer 4 input
-\end_layout
-
-\begin_layout Plain Layout
-
-SetInput(CE.*.T, 1, L4.RL) # Layer 4 output to Top layer input
-\end_layout
-
-\end_inset
-
-
-\end_layout
-
-\begin_layout Standard
-To connect our new L4 layer, we need to set the second input of the Times
- node (L4.BFF.FF.T) to L3.RL, which is the output of the L3 layer.
- The input number is zero-based, so the first input is zero and the second
- input would be '1'.
- Likewise we need to hook the output of the L4 layer nodes to the input
- of the top layer.
- Once again this ends up being a Times node (CE.BFF.FF.T).
-\end_layout
-
-\begin_layout Subsubsection
-Adding New Nodes: In-line NDL
-\begin_inset Index idx
-status open
-
-\begin_layout Plain Layout
-In-line NDL
-\end_layout
-
-\end_inset
-
- and NDL Snippets
-\begin_inset Index idx
-status open
-
-\begin_layout Plain Layout
-NDL ! Snippets
-\end_layout
-
-\end_inset
-
-
-\end_layout
-
-\begin_layout Standard
-Adding new nodes to an existing model can be done just as a model was originally
- defined in NDL.
- There are two ways to do this, the simplest is to just type the NDL definitions
- into the MEL script, as if it was NDL, like so:
-\end_layout
-
-\begin_layout Standard
-\begin_inset listings
-inline false
-status open
-
-\begin_layout Plain Layout
-
-#Add mean variance normalization using in-line NDL
-\end_layout
-
-\begin_layout Plain Layout
-
-meanVal = Mean(features)
-\end_layout
-
-\begin_layout Plain Layout
-
-invstdVal = InvStdDev(features)
-\end_layout
-
-\begin_layout Plain Layout
-
-inputVal = PerDimMeanVarNormalization(features,meanVal,invstdVal)
-\end_layout
-
-\end_inset
-
-
-\end_layout
-
-\begin_layout Standard
-This is called in-line NDL and can be used for most tasks.
- The new nodes will be placed in the current default model in the MEL script.
- Note that the variable features used in the NDL is actually a node from
- the default model.
- In-line NDL may use node names from the default model as parameters, and
- MEL commands may use NDL symbols as parameters.
- There are a number of restrictions in using in-line NDL:
-\end_layout
-
-\begin_layout Itemize
- Only fully quantified node names are accepted.
-\end_layout
-
-\begin_layout Itemize
-NDL symbols only apply to the default model at the time they were created
- when used in MEL commands.
-\end_layout
-
-\begin_layout Itemize
-Macros may not be defined in in-line NDL (though they can in an NDL snippet)
-\end_layout
-
-\begin_layout Itemize
-Only macros defined in the default macro file referenced in the config file,
- or macros defined in an NDL snippet in the MEL Script may be used.
-\end_layout
-
-\begin_layout Itemize
-NDL will be processed when the next MEL command that requires it to be processed
- is encountered.
- It is only at this time that the new nodes are fully created.
- If forward references are used to variables, they must be resolved before
- the next MEL command that requires the variables to be resolved.
-\end_layout
-
-\begin_layout Standard
-Using NDL Snippet is another way.
- NDL snippets are sections of NDL definitions that generate new nodes.
- Any NDL construct that is legal in an NDL script can be used.
- This includes defining macros and other advanced NDL features.
- Inside the snippets wildcard naming and use of symbols from another model
- are not allowed.
- The syntax for defining an NDL snippet are as follows:
-\end_layout
-
-\begin_layout Standard
-\begin_inset listings
-inline false
-status open
-
-\begin_layout Plain Layout
-
-[modelName]=[
-\end_layout
-
-\begin_layout Plain Layout
-
-#ndl commands go here
-\end_layout
-
-\begin_layout Plain Layout
-
-]
-\end_layout
-
-\end_inset
-
-
-\end_layout
-
-\begin_layout Standard
-Upon the completion of the snippet, the modelName will be the name of the
- newly defined model.
- This model need not be fully defined.
- For example, the special nodes (i.e.
- criteria nodes) do not need to be defined in the model.
- However, all referenced variables must be defined in the snippet.
- It is often easier to use in-line NDL to define new nodes in MEL, and NDL
- Snippets to define any macros.
- Macros are defined in a global namespace and can be defined in any model
- and used from any other model.
- One possible use of an NDL snippet is to define an entirely new model,
- and then use MEL to populate the new model with values.
- 
-\end_layout
-
-\begin_layout Subsubsection
-SaveModel
-\begin_inset Index idx
-status open
-
-\begin_layout Plain Layout
-SaveModel
-\end_layout
-
-\end_inset
-
-
-\end_layout
-
-\begin_layout Standard
-After the model edits are complete, it's time to save the model:
-\end_layout
-
-\begin_layout Standard
-\begin_inset listings
-inline false
-status open
-
-\begin_layout Plain Layout
-
-#save model
-\end_layout
-
-\begin_layout Plain Layout
-
-SaveModel("c:
-\backslash
-models
-\backslash
-mymodel4HiddenWithMeanVarNorm.cn")
-\end_layout
-
-\end_inset
-
-
-\end_layout
-
-\begin_layout Standard
-This command saves the default model to the path name specified.
- Alternatively, you can specify the model name as the first parameter with
- the path as the second to make the model name explicit.
- Before the save happens the model is validated to ensure it is a valid
- model.
- Should there be an error in the model, an error message will be displayed
- on the console and the model edit will terminate.
-\end_layout
-
-\begin_layout Subsubsection
-Name Matching
-\begin_inset Index idx
-status open
-
-\begin_layout Plain Layout
-Name Matching
-\end_layout
-
-\end_inset
-
-
-\end_layout
-
-\begin_layout Standard
-You may have noticed the use of the ‘*
-\begin_inset Index idx
-status open
-
-\begin_layout Plain Layout
-*
-\end_layout
-
-\end_inset
-
-’ wildcard character
-\begin_inset Index idx
-status open
-
-\begin_layout Plain Layout
-wildcard character
-\end_layout
-
-\end_inset
-
- in the commands presented to this point.
- Those are name matching wildcards, and are useful in matching a group of
- related nodes.
- Because of the hierarchical dot-naming scheme used by NDL, it is easy to
- select all the nodes that a particular macro generated because they will
- all start with the same prefix.
- Nodes generated by NDL macros have the following structure:
-\end_layout
-
-\begin_layout Standard
-\begin_inset listings
-inline false
-status open
-
-\begin_layout Plain Layout
-
-[name]{.[macroName]}.[nameNode]
-\end_layout
-
-\end_inset
-
-
-\end_layout
-
-\begin_layout Standard
-Where 
-\emph on
-name
-\emph default
- is the name assigned in NDL, macroName is the name given to a macro called
- by the initial macro, and can be several layers deep, and nameNode is the
- name given to a single node in the final macro.
- For example, this macro in NDL
-\end_layout
-
-\begin_layout Standard
-\begin_inset listings
-inline false
-status open
-
-\begin_layout Plain Layout
-
-L3 = RBFF(L2, HDim, HDim)
-\end_layout
-
-\end_inset
-
-generates the following nodes:
-\end_layout
-
-\begin_layout Itemize
-
-\family roman
-\series medium
-\shape up
-\size normal
-\emph off
-\bar no
-\strikeout off
-\uuline off
-\uwave off
-\noun off
-\color none
-L3.RL: RectifiedLinear node
-\end_layout
-
-\begin_layout Itemize
-
-\family roman
-\series medium
-\shape up
-\size normal
-\emph off
-\bar no
-\strikeout off
-\uuline off
-\uwave off
-\noun off
-\color none
-L3.BFF.B: Parameter node - used for bias
-\end_layout
-
-\begin_layout Itemize
-
-\family roman
-\series medium
-\shape up
-\size normal
-\emph off
-\bar no
-\strikeout off
-\uuline off
-\uwave off
-\noun off
-\color none
-L3.BFF.W: Parameter node - used for weight
-\end_layout
-
-\begin_layout Itemize
-
-\family roman
-\series medium
-\shape up
-\size normal
-\emph off
-\bar no
-\strikeout off
-\uuline off
-\uwave off
-\noun off
-\color none
-L3.BFF.FF.T: Times node
-\end_layout
-
-\begin_layout Itemize
-
-\family roman
-\series medium
-\shape up
-\size normal
-\emph off
-\bar no
-\strikeout off
-\uuline off
-\uwave off
-\noun off
-\color none
-L3.BFF.FF.P: Plus node
-\end_layout
-
-\begin_layout Standard
-These wildcard patterns can be used to access these nodes:
-\end_layout
-
-\begin_layout Itemize
-
-\family roman
-\series medium
-\shape up
-\size normal
-\emph off
-\bar no
-\strikeout off
-\uuline off
-\uwave off
-\noun off
-\color none
-L3.*: Select all the L3 nodes
-\end_layout
-
-\begin_layout Itemize
-
-\family roman
-\series medium
-\shape up
-\size normal
-\emph off
-\bar no
-\strikeout off
-\uuline off
-\uwave off
-\noun off
-\color none
-L3.*.P: Select the L3.BFF.FF.P node
-\end_layout
-
-\begin_layout Itemize
-
-\family roman
-\series medium
-\shape up
-\size normal
-\emph off
-\bar no
-\strikeout off
-\uuline off
-\uwave off
-\noun off
-\color none
-L3.*: All the L3 nodes in the model
-\end_layout
-
-\begin_layout Subsection
-MEL Command Reference
-\end_layout
-
-\begin_layout Standard
-This section contains the currently implemented MEL Command functions.
-\end_layout
-
-\begin_layout Subsubsection
-
-\series bold
-CreateModel
-\begin_inset Index idx
-status open
-
-\begin_layout Plain Layout
-CreateModel
-\end_layout
-
-\end_inset
-
-, CreateModelWithName
-\begin_inset Index idx
-status open
-
-\begin_layout Plain Layout
-CreateModelWithName
-\end_layout
-
-\end_inset
-
-
-\end_layout
-
-\begin_layout Standard
-Creates a new empty model.
- The syntax is
-\end_layout
-
-\begin_layout Standard
-\begin_inset listings
-inline false
-status open
-
-\begin_layout Plain Layout
-
-m=CreateModel()
-\end_layout
-
-\begin_layout Plain Layout
-
-CreateModelWithName(m)
-\end_layout
-
-\end_inset
-
-
-\end_layout
-
-\begin_layout Itemize
-m - the name of newly created model
-\end_layout
-
-\begin_layout Subsubsection
-
-\series bold
-LoadModel
-\begin_inset Index idx
-status open
-
-\begin_layout Plain Layout
-LoadModel
-\end_layout
-
-\end_inset
-
-, LoadModelWithName
-\begin_inset Index idx
-status open
-
-\begin_layout Plain Layout
-LoadModelWithName
-\end_layout
-
-\end_inset
-
-
-\end_layout
-
-\begin_layout Standard
-Load a model from a disk file and assign it a name.
- The syntax is
-\end_layout
-
-\begin_layout Standard
-\begin_inset listings
-inline false
-status open
-
-\begin_layout Plain Layout
-
-m=LoadModel(modelFileName, [format=cntk])
-\end_layout
-
-\begin_layout Plain Layout
-
-LoadModelWithName(m, modelFileName, [format=cntk])
-\end_layout
-
-\end_inset
-
-
-\end_layout
-
-\begin_layout Itemize
-m - the name of loaded model
-\end_layout
-
-\begin_layout Itemize
-modelFileName - name of the model file, can be a full path name.
-  If it contains spaces, it must be enclosed in double quotes.
-\end_layout
-
-\begin_layout Itemize
- Currently only the native CNTK format of model file is accepted.
- Other formats may be supported in the future.
- 
-\end_layout
-
-\begin_layout Subsubsection
-
-\series bold
-SaveDefaultModel
-\begin_inset Index idx
-status open
-
-\begin_layout Plain Layout
-SaveDefaultModel
-\end_layout
-
-\end_inset
-
-, SaveModel
-\begin_inset Index idx
-status open
-
-\begin_layout Plain Layout
-SaveModel
-\end_layout
-
-\end_inset
-
-
-\end_layout
-
-\begin_layout Standard
-Save a model to disk in the specified model format.
- 
-\end_layout
-
-\begin_layout Standard
-\begin_inset listings
-inline false
-status open
-
-\begin_layout Plain Layout
-
-SaveDefaultModel(modelFileName, [format=cntk])
-\end_layout
-
-\begin_layout Plain Layout
-
-SaveModel(m, modelFileName, [format=cntk])
-\end_layout
-
-\end_inset
-
-
-\end_layout
-
-\begin_layout Itemize
-m - the name of the model to save
-\end_layout
-
-\begin_layout Itemize
-modelFileName - name of the model file, can be a full path name.
-  If it contains spaces, it must be enclosed in double quotes.
-\end_layout
-
-\begin_layout Itemize
- Currently only the native CNTK format of model file is accepted.
- Other formats may be supported in the future.
- 
-\end_layout
-
-\begin_layout Subsubsection
-
-\series bold
-UnloadModel
-\begin_inset Index idx
-status open
-
-\begin_layout Plain Layout
-UnloadModel
-\end_layout
-
-\end_inset
-
-
-\end_layout
-
-\begin_layout Standard
-Unload the specified model from memory.
- The syntax is
-\end_layout
-
-\begin_layout Standard
-\begin_inset listings
-inline false
-status open
-
-\begin_layout Plain Layout
-
-UnloadModel(m)
-\end_layout
-
-\end_inset
-
-
-\end_layout
-
-\begin_layout Itemize
-m- the name of the model to unload.
-\end_layout
-
-\begin_layout Standard
-In general it is unnecessary to unload a model explicitly since it will
- happen automatically at the end of the MEL script.
- It is also not recommended that you reuse a model identifier after unloading
- a model.
-\end_layout
-
-\begin_layout Subsubsection
-
-\series bold
-LoadNDLSnippet
-\begin_inset Index idx
-status open
-
-\begin_layout Plain Layout
-LoadNDLSnippet
-\end_layout
-
-\end_inset
-
-
-\end_layout
-
-\begin_layout Standard
-Load an NDL Snippet from a file, and process it, assigning the results to
- a name.
- The syntax is
-\end_layout
-
-\begin_layout Standard
-\begin_inset listings
-inline false
-status open
-
-\begin_layout Plain Layout
-
-LoadNDLSnippet(m, nsdSnippetFileName, [section])
-\end_layout
-
-\end_inset
-
-
-\end_layout
-
-\begin_layout Itemize
-m- the name of the model that the snippet will be applied to.
-\end_layout
-
-\begin_layout Itemize
-ndlSnippetFileName - name of the file that contains the snippet we want
- to load.
-\end_layout
-
-\begin_layout Itemize
-section - [named optional] name of the section that contains the snippet
- we want to load.
- If the entire file is the snippet no section name should be specified.
- Default is the first section appear in the file.
-\end_layout
-
-\begin_layout Subsubsection
-
-\series bold
-Dump
-\begin_inset Index idx
-status open
-
-\begin_layout Plain Layout
-Dump
-\end_layout
-
-\end_inset
-
-, DumpModel
-\begin_inset Index idx
-status open
-
-\begin_layout Plain Layout
-DumpModel
-\end_layout
-
-\end_inset
-
-
-\series default
-
-\begin_inset Index idx
-status open
-
-\begin_layout Plain Layout
-
-\end_layout
-
-\end_inset
-
-
-\end_layout
-
-\begin_layout Standard
-Dump the contents and structure of a model to a file.
- These two functions mean the same thing.
- The syntax is
-\end_layout
-
-\begin_layout Standard
-\begin_inset listings
-inline false
-status open
-
-\begin_layout Plain Layout
-
-Dump(m, dumpFileName, [includeData=true|false])
-\end_layout
-
-\begin_layout Plain Layout
-
-DumpModel(m, dumpFileName, [includeData=true|false])
-\end_layout
-
-\end_inset
-
-
-\end_layout
-
-\begin_layout Itemize
-m- name of the model to dump.
-\end_layout
-
-\begin_layout Itemize
-dumpFileName- name of the file that we want to save the output.
-\end_layout
-
-\begin_layout Itemize
-includeData - [named optional] if set to true the contents of the nodes
- that contain matrix values will also be dumped.
- Default is false.
-\end_layout
-
-\begin_layout Subsubsection
-
-\series bold
-DumpNode
-\begin_inset Index idx
-status open
-
-\begin_layout Plain Layout
-DumpNode
-\end_layout
-
-\end_inset
-
-
-\end_layout
-
-\begin_layout Standard
-Dump the contents and structure of a node to a file.
- The syntax is
-\end_layout
-
-\begin_layout Standard
-\begin_inset listings
-inline false
-status open
-
-\begin_layout Plain Layout
-
-DumpNode(node, dumpFileName, [includeData=true|false])
-\end_layout
-
-\end_inset
-
-
-\end_layout
-
-\begin_layout Itemize
-node - node name, a wildcard name may be used to output multiple nodes in
- one call
-\end_layout
-
-\begin_layout Itemize
-dumpFileName- name of the file that we want to save the output.
-\end_layout
-
-\begin_layout Itemize
-includeData - [named optional] if set to true the contents of the nodes
- that contain matrix values will also be dumped.
- Default is false.
-\end_layout
-
-\begin_layout Subsubsection
-
-\series bold
-Copy
-\begin_inset Index idx
-status open
-
-\begin_layout Plain Layout
-Copy
-\end_layout
-
-\end_inset
-
-, CopyNode
-\begin_inset Index idx
-status open
-
-\begin_layout Plain Layout
-CopyNode
-\end_layout
-
-\end_inset
-
-
-\end_layout
-
-\begin_layout Standard
-Copy a node, or a group of nodes from one location to another location.
- This can be done within the same model, or between different models.
- The copy can create new nodes or overwrite/update existing nodes.
- The network structure can be copied with multiple nodes, or just the values
- in the nodes.
- The syntax is
-\end_layout
-
-\begin_layout Standard
-\begin_inset listings
-inline false
-status open
-
-\begin_layout Plain Layout
-
-Copy(fromNode, toNode, [copy=all|value])
-\end_layout
-
-\begin_layout Plain Layout
-
-CopyNode(fromNode, toNode, [copy=all|value])
-\end_layout
-
-\end_inset
-
-
-\end_layout
-
-\begin_layout Itemize
-fromNode - node identifier we are copying from.
- This can also be a wildcard pattern.
-\end_layout
-
-\begin_layout Itemize
-toNode - node identifier we are copying to.
- This can also be a wildcard pattern, but must match the fromNode pattern.
- A copy from a single node to multiple nodes is also permitted.
-\end_layout
-
-\begin_layout Itemize
-copy - [named optional] specifies how the copy will be performed.
- Default is all.
- 
-\end_layout
-
-\begin_layout Standard
-\begin_inset Tabular
-<lyxtabular version="3" rows="3" columns="3">
-<features rotate="0" tabularvalignment="middle">
-<column alignment="block" valignment="top" width="1cm">
-<column alignment="block" valignment="top" width="5cm">
-<column alignment="block" valignment="top" width="5cm">
-<row>
-<cell alignment="center" valignment="top" topline="true" bottomline="true" leftline="true" rightline="true" usebox="none">
-\begin_inset Text
-
-\begin_layout Plain Layout
-
-\end_layout
-
-\end_inset
-</cell>
-<cell alignment="center" valignment="top" topline="true" bottomline="true" leftline="true" rightline="true" usebox="none">
-\begin_inset Text
-
-\begin_layout Plain Layout
-if destination node exists
-\end_layout
-
-\end_inset
-</cell>
-<cell alignment="center" valignment="top" topline="true" bottomline="true" leftline="true" rightline="true" usebox="none">
-\begin_inset Text
-
-\begin_layout Plain Layout
-if destination node does not exist
-\end_layout
-
-\end_inset
-</cell>
-</row>
-<row>
-<cell alignment="center" valignment="top" topline="true" bottomline="true" leftline="true" rightline="true" usebox="none">
-\begin_inset Text
-
-\begin_layout Plain Layout
-All
-\end_layout
-
-\end_inset
-</cell>
-<cell alignment="center" valignment="top" topline="true" bottomline="true" leftline="true" rightline="true" usebox="none">
-\begin_inset Text
-
-\begin_layout Plain Layout
-Copies over the values of the nodes and any links between them overwriting
- the existing node values.
- Any node inputs that are not included in the copy set will remain unchanged.
-\end_layout
-
-\end_inset
-</cell>
-<cell alignment="center" valignment="top" topline="true" bottomline="true" leftline="true" rightline="true" usebox="none">
-\begin_inset Text
-
-\begin_layout Plain Layout
-Copies over the values of the nodes and any links between them creating
- new nodes.
- All nodes that include inputs in the copy set will still be connected.
- All other nodes will have no inputs and will need to be set using SetInput()
- 
-\end_layout
-
-\end_inset
-</cell>
-</row>
-<row>
-<cell alignment="center" valignment="top" topline="true" bottomline="true" leftline="true" rightline="true" usebox="none">
-\begin_inset Text
-
-\begin_layout Plain Layout
-Value
-\end_layout
-
-\end_inset
-</cell>
-<cell alignment="center" valignment="top" topline="true" bottomline="true" leftline="true" rightline="true" usebox="none">
-\begin_inset Text
-
-\begin_layout Plain Layout
-Copies over the node contents, the node inputs will remain unchanged
-\end_layout
-
-\end_inset
-</cell>
-<cell alignment="center" valignment="top" topline="true" bottomline="true" leftline="true" rightline="true" usebox="none">
-\begin_inset Text
-
-\begin_layout Plain Layout
-Not a valid option, the nodes must exist to copy only values.
-\end_layout
-
-\end_inset
-</cell>
-</row>
-</lyxtabular>
-
-\end_inset
-
-
-\end_layout
-
-\begin_layout Subsubsection
-
-\series bold
-CopySubTree
-\begin_inset Index idx
-status open
-
-\begin_layout Plain Layout
-CopySubTree
-\end_layout
-
-\end_inset
-
-
-\end_layout
-
-\begin_layout Standard
-Copy all nodes in a subtree of a computational network from one location
- to another location.
- This can be done within the same model, or between different models.
- The syntax is
-\end_layout
-
-\begin_layout Standard
-\begin_inset listings
-inline false
-status open
-
-\begin_layout Plain Layout
-
-CopySubTree(fromRootNode, toRootNode, [copy=all|value])
-\end_layout
-
-\end_inset
-
-
-\end_layout
-
-\begin_layout Itemize
-fromRootNode - node identifier we are copying from.
- This can also be a wildcard pattern.
-\end_layout
-
-\begin_layout Itemize
-toRootNode - node identifier we are copying to.
- This can also be a wildcard pattern, but must match the fromRootNode pattern.
-\end_layout
-
-\begin_layout Itemize
-copy - [named optional] specifies how the copy will be performed.
- See the Copy and CopyNode command for details.
- Default is all.
- 
-\end_layout
-
-\begin_layout Standard
-If the fromRootNode is a wildcard pattern then the toRootNode must also
- be a similar wildcard pattern.
- The CopySubTree() command will execute separately for each root node.
-\end_layout
-
-\begin_layout Subsubsection
-
-\series bold
-SetInput
-\begin_inset Index idx
-status open
-
-\begin_layout Plain Layout
-SetInput
-\end_layout
-
-\end_inset
-
- or SetNodeInput
-\begin_inset Index idx
-status open
-
-\begin_layout Plain Layout
-SetNodeInput
-\end_layout
-
-\end_inset
-
-
-\end_layout
-
-\begin_layout Standard
-Set an input (child) of a node (i.e., operand of an operator) to a value.
- The syntax is
-\end_layout
-
-\begin_layout Standard
-\begin_inset listings
-inline false
-status open
-
-\begin_layout Plain Layout
-
-SetInput(node, inputNumber, inputNode)
-\end_layout
-
-\end_inset
-
-
-\end_layout
-
-\begin_layout Itemize
-node - node whose input will be set.
- This can also be a wildcard pattern.
-\end_layout
-
-\begin_layout Itemize
-inputNumber - a zero-based index to the input that will be set.
-\end_layout
-
-\begin_layout Itemize
-inputNode - node identifier for input node.
- This must be a single node.
-\end_layout
-
-\begin_layout Subsubsection
-
-\series bold
-SetInputs
-\begin_inset Index idx
-status open
-
-\begin_layout Plain Layout
-SetInputs
-\end_layout
-
-\end_inset
-
- or SetNodeInputs
-\begin_inset Index idx
-status open
-
-\begin_layout Plain Layout
-SetNodeInputs
-\end_layout
-
-\end_inset
-
-
-\end_layout
-
-\begin_layout Standard
-Set all the inputs (children) of a node (i.e., operands of an operator).
- If only one input needs to be set use the SetInput() command instead.
- The syntax is
-\end_layout
-
-\begin_layout Standard
-\begin_inset listings
-inline false
-status open
-
-\begin_layout Plain Layout
-
-SetInputs(node, inputNode1[, inputNode2, inputNode3])
-\end_layout
-
-\end_inset
-
-
-\end_layout
-
-\begin_layout Itemize
-node - node whose input we are modifying .
-\end_layout
-
-\begin_layout Itemize
-inputNode1, inputNode2, inputNode3 - node identifier for input node.
- The number of input parameters must match the number of inputs the referenced
- node requires.
-\end_layout
-
-\begin_layout Subsubsection
-
-\series bold
-SetProperty
-\begin_inset Index idx
-status open
-
-\begin_layout Plain Layout
-SetProperty
-\end_layout
-
-\end_inset
-
-
-\end_layout
-
-\begin_layout Standard
-Set the property of a node to a specific value.
- The syntax is
-\end_layout
-
-\begin_layout Standard
-\begin_inset listings
-inline false
-status open
-
-\begin_layout Plain Layout
-
-SetProperty(node, propertyName, propertyValue)
-\end_layout
-
-\end_inset
-
-
-\end_layout
-
-\begin_layout Itemize
-node - the node whose properties will be set
-\end_layout
-
-\begin_layout Itemize
-propertyName - property name to modify.
-\end_layout
-
-\begin_layout Itemize
-propertyValue - the new property value.
-\end_layout
-
-\begin_layout Standard
-The acceptable property names and property values are as follows:
-\end_layout
-
-\begin_layout Itemize
-ComputeGradient
-\begin_inset Index idx
-status open
-
-\begin_layout Plain Layout
-ComputeGradient
-\end_layout
-
-\end_inset
-
- or NeedsGradient
-\begin_inset Index idx
-status open
-
-\begin_layout Plain Layout
-NeedsGradient
-\end_layout
-
-\end_inset
-
-=true|false: A flag that determine if a node participates in gradient calculatio
-ns.
- Applies to Parameter nodes
-\end_layout
-
-\begin_layout Itemize
-Feature
-\begin_inset Index idx
-status open
-
-\begin_layout Plain Layout
-Feature
-\end_layout
-
-\end_inset
-
-=true|false: Sets the node as a feature input.
- Applies to input nodes.
-\end_layout
-
-\begin_layout Itemize
-Label
-\begin_inset Index idx
-status open
-
-\begin_layout Plain Layout
-Label
-\end_layout
-
-\end_inset
-
-=true|false: Set the node as a label input.
- Applies to input nodes.
-\end_layout
-
-\begin_layout Itemize
-FinalCriterionCriteria
-\begin_inset Index idx
-status open
-
-\begin_layout Plain Layout
-FinalCriterionCriteria
-\end_layout
-
-\end_inset
-
-=true|false: Sets the node as one of the criteria nodes of the network.
-\end_layout
-
-\begin_layout Itemize
-EvaluationEval
-\begin_inset Index idx
-status open
-
-\begin_layout Plain Layout
-EvaluationEval
-\end_layout
-
-\end_inset
-
-=true|false: Set the node as one of the evaluation nodes.
-\end_layout
-
-\begin_layout Itemize
-Output
-\begin_inset Index idx
-status open
-
-\begin_layout Plain Layout
-Output
-\end_layout
-
-\end_inset
-
-=true|false: Set the node as one of the output nodes.
-\end_layout
-
-\begin_layout Itemize
-MultiSeq
-\begin_inset Index idx
-status open
-
-\begin_layout Plain Layout
-MultiSeq
-\end_layout
-
-\end_inset
-
-=true|false: Set the node as one of the nodes that require special handling
- when multiple sequences are used in the training or evaluation.
-\end_layout
-
-\begin_layout Subsubsection
-
-\series bold
-SetPropertyForSubTree
-\begin_inset Index idx
-status open
-
-\begin_layout Plain Layout
-SetPropertyForSubTree
-\end_layout
-
-\end_inset
-
-
-\end_layout
-
-\begin_layout Standard
-Set the property of a node to a specific value.
- The syntax is
-\end_layout
-
-\begin_layout Standard
-\begin_inset listings
-inline false
-status open
-
-\begin_layout Plain Layout
-
-SetProperty(rootNode, propertyName, propertyValue)
-\end_layout
-
-\end_inset
-
-
-\end_layout
-
-\begin_layout Itemize
-rootNode - the node at the root of the subtree
-\end_layout
-
-\begin_layout Itemize
-propertyName - property name to modify.
-\end_layout
-
-\begin_layout Itemize
-propertyValue - the new property value.
-\end_layout
-
-\begin_layout Standard
-The acceptable property names and property values for this command are as
- follows:
-\end_layout
-
-\begin_layout Itemize
-ComputeGradient or NeedsGradient=true|false: A flag that determine if a
- node participates in gradient calculations.
- Applies to Parameter nodes
-\end_layout
-
-\begin_layout Subsubsection
-
-\series bold
-Remove
-\begin_inset Index idx
-status open
-
-\begin_layout Plain Layout
-Remove
-\end_layout
-
-\end_inset
-
- or RemoveNode
-\begin_inset Index idx
-status open
-
-\begin_layout Plain Layout
-RemoveNode
-\end_layout
-
-\end_inset
-
-, Delete
-\begin_inset Index idx
-status open
-
-\begin_layout Plain Layout
-Delete
-\end_layout
-
-\end_inset
-
- or DeleteNode
-\begin_inset Index idx
-status open
-
-\begin_layout Plain Layout
-DeleteNode
-\end_layout
-
-\end_inset
-
-
-\end_layout
-
-\begin_layout Standard
-Delete or Remove node(s) from a model.
- All alternate commands perform the same operation.
- The syntax is 
-\end_layout
-
-\begin_layout Standard
-\begin_inset listings
-inline false
-status open
-
-\begin_layout Plain Layout
-
-Remove(node, [node2, node3]) #deprecated
-\end_layout
-
-\begin_layout Plain Layout
-
-Delete(node, [node2, node3]) #deprecated
-\end_layout
-
-\begin_layout Plain Layout
-
-RemoveNode(node, [node2, node3])
-\end_layout
-
-\begin_layout Plain Layout
-
-DeleteNode(node, [node2, node3])
-\end_layout
-
-\end_inset
-
-
-\end_layout
-
-\begin_layout Itemize
-node - the node to be removed.
- This can be a wildcard name.
-\end_layout
-
-\begin_layout Itemize
-node2, node3 - additional optional nodes that will also be removed, These
- can be wildcards
-\end_layout
-
-\begin_layout Standard
-This command can leave unconnected nodes in a model that would need to be
- reconnected using the SetInput() or SetInputs() commands.
-\end_layout
-
-\begin_layout Subsubsection
-
-\series bold
-Rename
-\begin_inset Index idx
-status open
-
-\begin_layout Plain Layout
-Rename
-\end_layout
-
-\end_inset
-
-
-\end_layout
-
-\begin_layout Standard
-Rename a node.
- Note that this only changes the name of a node (e.g., making it easier to
- understand and to reference) but not how it connects with other nodes.
- The syntax is 
-\end_layout
-
-\begin_layout Standard
-\begin_inset listings
-inline false
-status open
-
-\begin_layout Plain Layout
-
-Rename(oldNodeName, newNodeName)
-\end_layout
-
-\end_inset
-
-
-\end_layout
-
-\begin_layout Itemize
-oldNodeName- the old node name.
- Wildcard naming may be used.
-\end_layout
-
-\begin_layout Itemize
-newNodeName- the new node name.
- Matching wildcard naming may be used if oldNodeName contains wildcards.
-\end_layout
-
-\end_body
-\end_document
->>>>>>> 9c3fa251
+\end_document