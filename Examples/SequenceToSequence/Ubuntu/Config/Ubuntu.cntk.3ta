--- conflicted
+++ resolved
@@ -86,14 +86,9 @@
   ].out
 
   # tied parameters
-<<<<<<< HEAD
   Einput = BS.Parameter (vocabDim, embeddingDim, init='gaussian')
-  Factory = RecurrentBiresidualGRUStackFactory (netDims, embeddingDim)
+  Factory = RecurrentBiresidualGRUStackFactory (netDims, embeddingDim, stronglyTyped=$stronglyTyped$)
   attV = Parameter (hiddenDim, 1, init='fixedValue', value=0.0)
-=======
-  Einput = BS.Parameter ($vocabDim$, embeddingDim, init='gaussian')
-  Factory = RecurrentBiresidualGRUStackFactory (netDims, embeddingDim, stronglyTyped=$stronglyTyped$)
->>>>>>> 0c92ba9b
 
   # context GRU
   contextEmbedded = TransposeTimes (Einput, Context)
